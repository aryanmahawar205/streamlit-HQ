/**
 * Copyright (c) Streamlit Inc. (2018-2022) Snowflake Inc. (2022-2024)
 *
 * Licensed under the Apache License, Version 2.0 (the "License");
 * you may not use this file except in compliance with the License.
 * You may obtain a copy of the License at
 *
 *     http://www.apache.org/licenses/LICENSE-2.0
 *
 * Unless required by applicable law or agreed to in writing, software
 * distributed under the License is distributed on an "AS IS" BASIS,
 * WITHOUT WARRANTIES OR CONDITIONS OF ANY KIND, either express or implied.
 * See the License for the specific language governing permissions and
 * limitations under the License.
 */

import React from "react"
import {
  act,
  fireEvent,
  screen,
  waitFor,
  render,
  RenderResult,
} from "@testing-library/react"
import "@testing-library/jest-dom"
import cloneDeep from "lodash/cloneDeep"
import {
  LocalStore,
  mockWindowLocation,
  ScriptRunState,
  SessionInfo,
  createAutoTheme,
  CUSTOM_THEME_NAME,
  lightTheme,
  toExportedTheme,
  mockSessionInfoProps,
  Config,
  CustomThemeConfig,
  ForwardMsg,
  INewSession,
  HostCommunicationManager,
  PagesChanged,
  HOST_COMM_VERSION,
  mockEndpoints,
  WidgetStateManager,
  FileUploadClient,
  RootStyleProvider,
  getDefaultTheme,
} from "@streamlit/lib"
import { SegmentMetricsManager } from "@streamlit/app/src/SegmentMetricsManager"
import { ConnectionManager } from "@streamlit/app/src/connection/ConnectionManager"
import { ConnectionState } from "@streamlit/app/src/connection/ConnectionState"
import { App, Props, showDevelopmentOptions } from "./App"
import {
  getMenuStructure,
  openMenu,
} from "@streamlit/app/src/components/MainMenu/mainMenuTestHelpers"

jest.mock("@streamlit/lib/src/baseconsts", () => {
  return {
    ...jest.requireActual("@streamlit/lib/src/baseconsts"),
  }
})

jest.mock("@streamlit/app/src/connection/ConnectionManager", () => {
  const actualModule = jest.requireActual(
    "@streamlit/app/src/connection/ConnectionManager"
  )

  const MockedClass = jest.fn().mockImplementation(props => {
    return {
      props,
      connect: jest.fn(),
      isConnected: jest.fn(),
      disconnect: jest.fn(),
      sendMessage: jest.fn(),
      incrementMessageCacheRunCount: jest.fn(),
      getBaseUriParts() {
        return {
          basePath: "",
          host: "",
          port: 8501,
        }
      },
    }
  })

  return {
    ...actualModule,
    ConnectionManager: MockedClass,
  }
})
jest.mock("@streamlit/lib/src/SessionInfo", () => {
  const actualModule = jest.requireActual("@streamlit/lib/src/SessionInfo")

  const MockedClass = jest.fn().mockImplementation(() => {
    return new actualModule.SessionInfo()
  })

  // @ts-expect-error
  MockedClass.propsFromNewSessionMessage = jest
    .fn()
    .mockImplementation(actualModule.SessionInfo.propsFromNewSessionMessage)

  return {
    ...actualModule,
    SessionInfo: MockedClass,
  }
})

jest.mock("@streamlit/lib/src/hostComm/HostCommunicationManager", () => {
  const actualModule = jest.requireActual(
    "@streamlit/lib/src/hostComm/HostCommunicationManager"
  )

  const MockedClass = jest.fn().mockImplementation((...props) => {
    const hostCommunicationMgr = new actualModule.default(...props)
    jest.spyOn(hostCommunicationMgr, "sendMessageToHost")
    return hostCommunicationMgr
  })

  return {
    __esModule: true,
    ...actualModule,
    default: MockedClass,
  }
})

jest.mock("@streamlit/app/src/connection/DefaultStreamlitEndpoints", () => {
  const actualModule = jest.requireActual(
    "@streamlit/app/src/connection/DefaultStreamlitEndpoints"
  )

  const MockedClass = jest.fn().mockImplementation(() => {
    return mockEndpoints()
  })

  return {
    ...actualModule,
    DefaultStreamlitEndpoints: MockedClass,
  }
})

jest.mock("@streamlit/lib/src/WidgetStateManager", () => {
  const actualModule = jest.requireActual(
    "@streamlit/lib/src/WidgetStateManager"
  )

  const MockedClass = jest.fn().mockImplementation((...props) => {
    return new actualModule.WidgetStateManager(...props)
  })

  return {
    ...actualModule,
    WidgetStateManager: MockedClass,
  }
})

jest.mock("@streamlit/app/src/SegmentMetricsManager", () => {
  const actualModule = jest.requireActual(
    "@streamlit/app/src/SegmentMetricsManager"
  )

  const MockedClass = jest.fn().mockImplementation((...props) => {
    return new actualModule.SegmentMetricsManager(...props)
  })

  return {
    ...actualModule,
    SegmentMetricsManager: MockedClass,
  }
})

jest.mock("@streamlit/lib/src/FileUploadClient", () => {
  const actualModule = jest.requireActual(
    "@streamlit/lib/src/FileUploadClient"
  )

  const MockedClass = jest.fn().mockImplementation((...props) => {
    return new actualModule.FileUploadClient(...props)
  })

  return {
    ...actualModule,
    FileUploadClient: MockedClass,
  }
})

const getProps = (extend?: Partial<Props>): Props => ({
  screenCast: {
    currentState: "OFF",
    toggleRecordAudio: jest.fn(),
    startRecording: jest.fn(),
    stopRecording: jest.fn(),
  },
  theme: {
    activeTheme: lightTheme,
    availableThemes: [],
    setTheme: jest.fn(),
    addThemes: jest.fn(),
    setImportedTheme: jest.fn(),
  },
  ...extend,
})

const NEW_SESSION_JSON: INewSession = {
  name: "scriptName",
  config: {
    gatherUsageStats: false,
    maxCachedMessageAge: 0,
    mapboxToken: "mapboxToken",
    allowRunOnSave: false,
    hideSidebarNav: false,
    hideTopBar: false,
  },
  customTheme: {
    primaryColor: "red",
    fontFaces: [],
  },
  initialize: {
    userInfo: {
      installationId: "installationId",
      installationIdV3: "installationIdV3",
    },
    environmentInfo: {
      streamlitVersion: "streamlitVersion",
      pythonVersion: "pythonVersion",
    },
    sessionStatus: {
      runOnSave: false,
      scriptIsRunning: false,
    },
    sessionId: "sessionId",
    isHello: false,
  },
  appPages: [
    { pageScriptHash: "page_script_hash", pageName: "streamlit_app" },
  ],
  pageScriptHash: "page_script_hash",
  mainScriptPath: "path/to/file.py",
  scriptRunId: "script_run_id",
}

// Prevent "moment-timezone requires moment" exception when mocking "moment".
jest.mock("moment-timezone", () => jest.fn())
jest.mock("moment", () =>
  jest.fn().mockImplementation(() => ({
    format: () => "date",
  }))
)

// Mock needed for Block.tsx
class ResizeObserver {
  observe(): void {}

  unobserve(): void {}

  disconnect(): void {}
}
window.ResizeObserver = ResizeObserver

function renderApp(props: Props): RenderResult {
  return render(
    <RootStyleProvider theme={getDefaultTheme()}>
      <App {...props} />
    </RootStyleProvider>
  )
}

function getStoredValue<T>(Type: any): T {
  return Type.mock.results[0].value
}

function getMockConnectionManager(isConnected = false): ConnectionManager {
  const connectionManager =
    getStoredValue<ConnectionManager>(ConnectionManager)
  // @ts-expect-error
  connectionManager.isConnected.mockImplementation(() => isConnected)

  return connectionManager
}

function getMockConnectionManagerProp(propName: string): any {
  // @ts-expect-error
  return getStoredValue<ConnectionManager>(ConnectionManager).props[propName]
}

function sendForwardMessage(
  type: string,
  message: any,
  metadata: any = null
): void {
  act(() => {
    const fwMessage = new ForwardMsg()
    // @ts-expect-error
    fwMessage[type] = cloneDeep(message)
    if (metadata) {
      fwMessage.metadata = metadata
    }

    getMockConnectionManagerProp("onMessage")(fwMessage)
  })
}

function openCacheModal(): void {
  fireEvent.keyPress(screen.getByTestId("stApp"), {
    key: "c",
    which: 67,
  })

  expect(
    screen.getByText(
      "Are you sure you want to clear the app's function caches?"
    )
  ).toBeInTheDocument()
}

describe("App", () => {
  beforeEach(() => {
    // @ts-expect-error
    window.prerenderReady = false
    jest.clearAllMocks()
  })

  it("renders without crashing", () => {
    renderApp(getProps())

    expect(screen.getByTestId("stApp")).toBeInTheDocument()
  })

  it("calls connectionManager.disconnect() when unmounting", () => {
    const { unmount } = renderApp(getProps())

    unmount()

    expect(getMockConnectionManager().disconnect).toHaveBeenCalled()
  })

  describe("streamlit server version changes", () => {
    let prevWindowLocation: Location

    beforeEach(() => {
      prevWindowLocation = window.location
    })

    afterEach(() => {
      window.location = prevWindowLocation
    })

    it("triggers page reload", () => {
      renderApp(getProps())

      // A HACK to mock `window.location.reload`.
      // NOTE: The mocking must be done after mounting, but before `handleMessage` is called.
      // @ts-expect-error
      delete window.location
      // @ts-expect-error
      window.location = { reload: jest.fn() }

      // Ensure SessionInfo is initialized
      const sessionInfo = getStoredValue<SessionInfo>(SessionInfo)
      sessionInfo.setCurrent(
        mockSessionInfoProps({ streamlitVersion: "oldStreamlitVersion" })
      )
      expect(sessionInfo.isSet).toBe(true)

      sendForwardMessage("newSession", {
        config: {},
        initialize: {
          environmentInfo: {
            streamlitVersion: "newStreamlitVersion",
          },
          sessionId: "sessionId",
          userInfo: {},
          sessionStatus: {},
        },
      })

      expect(window.location.reload).toHaveBeenCalled()
    })
  })

  it("hides the top bar if hideTopBar === true", () => {
    renderApp(getProps())
    // hideTopBar is true by default

    expect(screen.queryByTestId("stStatusWidget")).not.toBeInTheDocument()
    expect(screen.queryByTestId("stToolbarActions")).not.toBeInTheDocument()
  })

  it("shows the top bar if hideTopBar === false", () => {
    renderApp(getProps())

    sendForwardMessage("newSession", NEW_SESSION_JSON)

    expect(screen.getByTestId("stStatusWidget")).toBeInTheDocument()
    expect(screen.getByTestId("stToolbarActions")).toBeInTheDocument()
  })

  describe("App.handleNewSession", () => {
    const makeAppWithElements = async (): Promise<void> => {
      renderApp(getProps())
      sendForwardMessage("newSession", NEW_SESSION_JSON)

      // Add an element to the screen
      // Need to set the script to running
      sendForwardMessage("sessionStatusChanged", {
        runOnSave: false,
        scriptIsRunning: true,
      })
      sendForwardMessage(
        "delta",
        {
          type: "newElement",
          newElement: {
            type: "text",
            text: {
              body: "Here is some text",
              help: "",
            },
          },
        },
        { deltaPath: [0, 0] }
      )

      sendForwardMessage(
        "delta",
        {
          type: "newElement",
          newElement: {
            type: "text",
            text: {
              body: "Here is some more text",
              help: "",
            },
          },
        },
        { deltaPath: [0, 1] }
      )

      // Delta Messages handle on a timer, so we make it async
      await waitFor(() => {
        expect(screen.getByText("Here is some more text")).toBeInTheDocument()
      })

      sendForwardMessage(
        "scriptFinished",
        ForwardMsg.ScriptFinishedStatus.FINISHED_SUCCESSFULLY
      )
    }

    afterEach(() => {
      window.localStorage.clear()
    })

    it("respects the user's theme preference if set, but adds custom theme as an option", () => {
      const props = getProps()
      window.localStorage.setItem(
        LocalStore.ACTIVE_THEME,
        JSON.stringify({ name: lightTheme.name })
      )
      renderApp(props)

      sendForwardMessage("newSession", NEW_SESSION_JSON)

      expect(props.theme.addThemes).toHaveBeenCalled()
      expect(props.theme.setTheme).not.toHaveBeenCalled()
    })

    it("sets the custom theme as the default if no user preference is set", () => {
      const props = getProps()
      renderApp(props)

      sendForwardMessage("newSession", NEW_SESSION_JSON)

      expect(props.theme.addThemes).toHaveBeenCalled()
      expect(props.theme.setTheme).toHaveBeenCalled()

      // @ts-expect-error
      expect(props.theme.setTheme.mock.calls[0][0].name).toBe(
        CUSTOM_THEME_NAME
      )
    })

    it("sets the custom theme again if a custom theme is already active", () => {
      window.localStorage.setItem(
        LocalStore.ACTIVE_THEME,
        JSON.stringify({ name: CUSTOM_THEME_NAME, themeInput: {} })
      )
      const props = getProps()
      props.theme.activeTheme = {
        ...lightTheme,
        name: CUSTOM_THEME_NAME,
      }
      renderApp(props)

      sendForwardMessage("newSession", NEW_SESSION_JSON)

      expect(props.theme.addThemes).toHaveBeenCalled()
      expect(props.theme.setTheme).toHaveBeenCalled()

      // @ts-expect-error
      expect(props.theme.setTheme.mock.calls[0][0].name).toBe(
        CUSTOM_THEME_NAME
      )
    })

    it("removes the custom theme from theme options if one is not received from the server", () => {
      const props = getProps()
      renderApp(props)

      // Send Forward message with custom theme
      sendForwardMessage("newSession", NEW_SESSION_JSON)
      expect(props.theme.addThemes).toHaveBeenCalledTimes(1)

      sendForwardMessage("newSession", {
        ...NEW_SESSION_JSON,
        customTheme: null,
      })

      expect(props.theme.addThemes).toHaveBeenCalledTimes(2)

      // @ts-expect-error
      expect(props.theme.addThemes.mock.calls[1][0]).toEqual([])
    })

    it("Does not change dark/light/auto user preferences when removing a custom theme", () => {
      const props = getProps()
      renderApp(props)

      // Send Forward message with custom theme
      sendForwardMessage("newSession", NEW_SESSION_JSON)
      expect(props.theme.setTheme).toHaveBeenCalled()
      // @ts-expect-error
      props.theme.setTheme.mockClear()

      sendForwardMessage("newSession", {
        ...NEW_SESSION_JSON,
        customTheme: null,
      })

      expect(props.theme.addThemes).toHaveBeenCalledTimes(2)

      // @ts-expect-error
      expect(props.theme.addThemes.mock.calls[1][0]).toEqual([])

      expect(props.theme.setTheme).not.toHaveBeenCalled()
    })

    it("Changes theme to auto when user has a custom theme selected and it is removed", () => {
      const props = getProps()
      props.theme.activeTheme = {
        ...lightTheme,
        name: CUSTOM_THEME_NAME,
      }
      renderApp(props)

      // Send Forward message with custom theme
      sendForwardMessage("newSession", NEW_SESSION_JSON)

      sendForwardMessage("newSession", {
        ...NEW_SESSION_JSON,
        customTheme: null,
      })
      expect(props.theme.addThemes).toHaveBeenCalledTimes(2)
      // @ts-expect-error
      expect(props.theme.addThemes.mock.calls[1][0]).toEqual([])

      expect(props.theme.setTheme).toHaveBeenCalledTimes(2)
      // @ts-expect-error
      expect(props.theme.setTheme.mock.calls[1][0]).toEqual(createAutoTheme())
    })

    it("updates the custom theme if the one received from server has different hash", () => {
      const props = getProps()

      renderApp(props)
      const customThemeConfig = new CustomThemeConfig({ primaryColor: "blue" })

      // Send Forward message with custom theme
      sendForwardMessage("newSession", {
        ...NEW_SESSION_JSON,
        customTheme: customThemeConfig,
      })

      // Send Forward message with different custom theme
      sendForwardMessage("newSession", NEW_SESSION_JSON)

      expect(props.theme.addThemes).toHaveBeenCalled()
      expect(props.theme.setTheme).toHaveBeenCalled()
    })

    it("does nothing if the custom theme received from server has a matching hash", () => {
      const props = getProps()

      renderApp(props)
      const customThemeConfig = new CustomThemeConfig({ primaryColor: "blue" })

      // Send Forward message with custom theme
      sendForwardMessage("newSession", {
        ...NEW_SESSION_JSON,
        customTheme: customThemeConfig,
      })
      expect(props.theme.addThemes).toHaveBeenCalled()
      expect(props.theme.setTheme).toHaveBeenCalled()

      // @ts-expect-error
      props.theme.addThemes.mockClear()
      // @ts-expect-error
      props.theme.setTheme.mockClear()

      // Send Forward message with same custom theme
      sendForwardMessage("newSession", {
        ...NEW_SESSION_JSON,
        customTheme: customThemeConfig,
      })

      expect(props.theme.addThemes).not.toHaveBeenCalled()
      expect(props.theme.setTheme).not.toHaveBeenCalled()
    })

    it("does nothing if no custom theme is received and themeHash is 'hash_for_undefined_custom_theme'", () => {
      const props = getProps()
      renderApp(props)

      // Send Forward message with custom theme
      sendForwardMessage("newSession", {
        ...NEW_SESSION_JSON,
        customTheme: null,
      })

      expect(props.theme.addThemes).not.toHaveBeenCalled()
      expect(props.theme.setTheme).not.toHaveBeenCalled()
    })

    it("performs one-time initialization", () => {
      renderApp(getProps())

      // @ts-expect-error
      const sessionInfo = SessionInfo.mock.results[0].value

      const setCurrentSpy = jest.spyOn(sessionInfo, "setCurrent")

      act(() => {
        const fwMessage = new ForwardMsg()
        fwMessage.newSession = cloneDeep(NEW_SESSION_JSON)
        expect(sessionInfo.isSet).toBe(false)
        getMockConnectionManagerProp("onMessage")(fwMessage)
      })

      expect(setCurrentSpy).toHaveBeenCalledTimes(1)
      expect(sessionInfo.isSet).toBe(true)
    })

    it("performs one-time initialization only once", () => {
      renderApp(getProps())

      // @ts-expect-error
      const sessionInfo = SessionInfo.mock.results[0].value

      const setCurrentSpy = jest.spyOn(sessionInfo, "setCurrent")

      expect(sessionInfo.isSet).toBe(false)
      sendForwardMessage("newSession", NEW_SESSION_JSON)

      expect(setCurrentSpy).toHaveBeenCalledTimes(1)
      expect(sessionInfo.isSet).toBe(true)
      setCurrentSpy.mockClear()

      sendForwardMessage("newSession", NEW_SESSION_JSON)
      sendForwardMessage("newSession", NEW_SESSION_JSON)
      sendForwardMessage("newSession", NEW_SESSION_JSON)
      expect(setCurrentSpy).not.toHaveBeenCalled()
      expect(sessionInfo.isSet).toBe(true)
    })

    it("performs one-time initialization after a new session is received", () => {
      renderApp(getProps())

      // @ts-expect-error
      const sessionInfo = SessionInfo.mock.results[0].value

      const setCurrentSpy = jest.spyOn(sessionInfo, "setCurrent")

      expect(sessionInfo.isSet).toBe(false)
      sendForwardMessage("newSession", NEW_SESSION_JSON)

      expect(setCurrentSpy).toHaveBeenCalledTimes(1)
      expect(sessionInfo.isSet).toBe(true)
      setCurrentSpy.mockClear()

      sendForwardMessage("newSession", NEW_SESSION_JSON)
      expect(setCurrentSpy).not.toHaveBeenCalled()
      expect(sessionInfo.isSet).toBe(true)

      act(() => {
        getMockConnectionManagerProp("connectionStateChanged")(
          ConnectionState.PINGING_SERVER
        )
      })

      expect(sessionInfo.isSet).toBe(false)
      // For clearing the current session info
      expect(setCurrentSpy).toHaveBeenCalledTimes(1)

      act(() => {
        getMockConnectionManagerProp("connectionStateChanged")(
          ConnectionState.CONNECTED
        )
      })

      sendForwardMessage("newSession", NEW_SESSION_JSON)

      expect(setCurrentSpy).toHaveBeenCalledTimes(2)
      expect(sessionInfo.isSet).toBe(true)
    })

    it("should set window.prerenderReady to true after app script is run successfully first time", () => {
      renderApp(getProps())

      act(() => {
        getMockConnectionManagerProp("connectionStateChanged")(
          ConnectionState.CONNECTING
        )
        // @ts-expect-error
        expect(window.prerenderReady).toBe(false)

        getMockConnectionManagerProp("connectionStateChanged")(
          ConnectionState.CONNECTED
        )
      })

      sendForwardMessage("sessionStatusChanged", {
        runOnSave: false,
        scriptIsRunning: true,
      })

      // @ts-expect-error
      expect(window.prerenderReady).toBe(false)

      sendForwardMessage("sessionStatusChanged", {
        runOnSave: false,
        scriptIsRunning: false,
      })

      // @ts-expect-error
      expect(window.prerenderReady).toBe(true)

      // window.prerenderReady is set to true after first run
      sendForwardMessage("sessionStatusChanged", {
        runOnSave: false,
        scriptIsRunning: true,
      })
      // @ts-expect-error
      expect(window.prerenderReady).toBe(true)
    })

    it("plumbs appPages and currentPageScriptHash to the AppView component", () => {
      renderApp(getProps())
      const hostCommunicationMgr = getStoredValue<HostCommunicationManager>(
        HostCommunicationManager
      )

      expect(screen.queryByTestId("stSidebarNav")).not.toBeInTheDocument()

      const appPages = [
        { pageScriptHash: "hash1", pageName: "page1" },
        { pageScriptHash: "hash2", pageName: "page2" },
      ]

      sendForwardMessage("newSession", {
        ...NEW_SESSION_JSON,
        appPages,
        pageScriptHash: "hash1",
      })

      expect(screen.getByTestId("stSidebarNav")).toBeInTheDocument()
      const navLinks = screen.queryAllByTestId("stSidebarNavLink")
      expect(navLinks).toHaveLength(2)
      expect(navLinks[0]).toHaveStyle("font-weight: 600")
      expect(navLinks[1]).toHaveStyle("font-weight: 400")

      expect(document.title).toBe("page1 · Streamlit")
      expect(hostCommunicationMgr.sendMessageToHost).toHaveBeenCalledWith({
        type: "SET_APP_PAGES",
        appPages,
      })
      expect(hostCommunicationMgr.sendMessageToHost).toHaveBeenCalledWith({
        type: "SET_CURRENT_PAGE_NAME",
        currentPageName: "",
        currentPageScriptHash: "hash1",
      })
    })

    it("clears app elements if currentPageScriptHash changes", async () => {
      await waitFor(() => {
        makeAppWithElements()
      })

      sendForwardMessage("newSession", {
        ...NEW_SESSION_JSON,
        pageScriptHash: "different_hash",
      })

      await waitFor(() =>
        expect(screen.queryByText("Here is some text")).not.toBeInTheDocument()
      )
    })

<<<<<<< HEAD
    it("doesn't clear app elements if currentPageScriptHash doesn't change", async () => {
      await waitFor(() => {
        makeAppWithElements()
      })
=======
    it("does not add stale app elements if currentPageScriptHash changes", async () => {
      await makeAppWithElements()
>>>>>>> 384670ab

      sendForwardMessage("newSession", {
        ...NEW_SESSION_JSON,
        pageScriptHash: "different_hash",
        scriptRunId: "different_script_run_id",
      })

      // elements are cleared
      expect(
        screen.queryByText("Here is some more text")
      ).not.toBeInTheDocument()

      // Run the script with one new element
      sendForwardMessage("sessionStatusChanged", {
        runOnSave: false,
        scriptIsRunning: true,
      })
      sendForwardMessage(
        "delta",
        {
          type: "newElement",
          newElement: {
            type: "text",
            text: {
              body: "Here is some other text",
              help: "",
            },
          },
        },
        { deltaPath: [0, 0] }
      )

      // Wait for the new element to appear on the screen
      await waitFor(() => {
        expect(screen.getByText("Here is some other text")).toBeInTheDocument()
      })

      // Continue to expect the original element removed
      expect(
        screen.queryByText("Here is some more text")
      ).not.toBeInTheDocument()
    })

    it("doesn't clear app elements if currentPageScriptHash doesn't change", async () => {
      await waitFor(() => {
        makeAppWithElements()
      })

      sendForwardMessage("newSession", NEW_SESSION_JSON)

      const element = await screen.findByText("Here is some text")
      expect(element).toBeInTheDocument()
    })

    describe("page change URL handling", () => {
      let pushStateSpy: any

      beforeEach(() => {
        window.history.pushState({}, "", "/")
        pushStateSpy = jest.spyOn(window.history, "pushState")
      })

      afterEach(() => {
        pushStateSpy.mockRestore()
        window.history.pushState({}, "", "/")
      })

      it("can switch to the main page from a different page", () => {
        renderApp(getProps())
        window.history.replaceState({}, "", "/page2")

        sendForwardMessage("newSession", NEW_SESSION_JSON)

        expect(window.history.pushState).toHaveBeenLastCalledWith({}, "", "/")
      })

      it("can switch to a non-main page", () => {
        renderApp(getProps())
        sendForwardMessage("newSession", {
          ...NEW_SESSION_JSON,
          appPages: [
            { pageScriptHash: "page_script_hash", pageName: "streamlit_app" },
            { pageScriptHash: "hash2", pageName: "page2" },
          ],
          pageScriptHash: "hash2",
        })

        expect(window.history.pushState).toHaveBeenLastCalledWith(
          {},
          "",
          "/page2"
        )
      })

      it("does not retain the query string without embed params", () => {
        renderApp(getProps())
        window.history.pushState({}, "", "/?foo=bar")

        sendForwardMessage("newSession", NEW_SESSION_JSON)

        expect(window.history.pushState).toHaveBeenLastCalledWith(
          {},
          "",
          "/?foo=bar"
        )
      })

      it("retains embed query params even if the page hash is different", () => {
        const embedParams =
          "embed=true&embed_options=disable_scrolling&embed_options=show_colored_line"
        window.history.pushState({}, "", `/?${embedParams}`)

        renderApp(getProps())

        const hostCommunicationMgr = getStoredValue<HostCommunicationManager>(
          HostCommunicationManager
        )

        const appPages = [
          { pageScriptHash: "toppage_hash", pageName: "streamlit_app" },
          { pageScriptHash: "subpage_hash", pageName: "page2" },
        ]

        // Because the page URL is already "/" pointing to the main page, no new history is pushed.
        sendForwardMessage("newSession", {
          ...NEW_SESSION_JSON,
          appPages,
          pageScriptHash: "toppage_hash",
        })

        const navLinks = screen.queryAllByTestId("stSidebarNavLink")
        expect(navLinks).toHaveLength(2)

        fireEvent.click(navLinks[1])

        const connectionManager = getMockConnectionManager()

        expect(
          // @ts-expect-error
          connectionManager.sendMessage.mock.calls[0][0].rerunScript
            .queryString
        ).toBe(embedParams)

        expect(hostCommunicationMgr.sendMessageToHost).toHaveBeenCalledWith({
          type: "SET_QUERY_PARAM",
          queryParams: embedParams,
        })
      })

      it("works with baseUrlPaths", () => {
        renderApp(getProps())
        jest
          .spyOn(getMockConnectionManager(), "getBaseUriParts")
          .mockReturnValue({
            basePath: "foo",
            host: "",
            port: 8501,
          })

        sendForwardMessage("newSession", {
          ...NEW_SESSION_JSON,
          appPages: [
            { pageScriptHash: "page_script_hash", pageName: "streamlit_app" },
            { pageScriptHash: "hash2", pageName: "page2" },
          ],
          pageScriptHash: "hash2",
        })

        expect(window.history.pushState).toHaveBeenLastCalledWith(
          {},
          "",
          "/foo/page2"
        )
      })

      it("doesn't push a new history when the same page URL is already set", () => {
        renderApp(getProps())
        history.replaceState({}, "", "/") // The URL is set to the main page from the beginning.

        const appPages = [
          { pageScriptHash: "toppage_hash", pageName: "streamlit_app" },
          { pageScriptHash: "subpage_hash", pageName: "page2" },
        ]

        // Because the page URL is already "/" pointing to the main page, no new history is pushed.
        sendForwardMessage("newSession", {
          ...NEW_SESSION_JSON,
          appPages,
          pageScriptHash: "toppage_hash",
        })

        expect(window.history.pushState).not.toHaveBeenCalled()
        // @ts-expect-error
        window.history.pushState.mockClear()

        // When accessing a different page, a new history for that page is pushed.
        sendForwardMessage("newSession", {
          ...NEW_SESSION_JSON,
          appPages,
          pageScriptHash: "subpage_hash",
        })
        expect(window.history.pushState).toHaveBeenLastCalledWith(
          {},
          "",
          "/page2"
        )
        // @ts-expect-error
        window.history.pushState.mockClear()
      })

      it("doesn't push a duplicated history when rerunning", () => {
        renderApp(getProps())
        history.replaceState({}, "", "/page2") // Starting from a not main page.

        const appPages = [
          { pageScriptHash: "toppage_hash", pageName: "streamlit_app" },
          { pageScriptHash: "subpage_hash", pageName: "page2" },
        ]

        // Because the page URL is already "/" pointing to the main page, no new history is pushed.
        sendForwardMessage("newSession", {
          ...NEW_SESSION_JSON,
          appPages,
          pageScriptHash: "toppage_hash",
        })

        expect(window.history.pushState).toHaveBeenLastCalledWith({}, "", "/")
        // @ts-expect-error
        window.history.pushState.mockClear()

        // When running the same, e.g. clicking the "rerun" button,
        // the history is not pushed again.
        sendForwardMessage("newSession", {
          ...NEW_SESSION_JSON,
          appPages,
          pageScriptHash: "toppage_hash",
        })
        expect(window.history.pushState).not.toHaveBeenCalled()
        // @ts-expect-error
        window.history.pushState.mockClear()

        // When accessing a different page, a new history for that page is pushed.
        sendForwardMessage("newSession", {
          ...NEW_SESSION_JSON,
          appPages,
          pageScriptHash: "subpage_hash",
        })
        expect(window.history.pushState).toHaveBeenLastCalledWith(
          {},
          "",
          "/page2"
        )
        // @ts-expect-error
        window.history.pushState.mockClear()
      })
    })
  })

  describe("DeployButton", () => {
    it("initially button should be hidden", () => {
      renderApp(getProps())

      expect(screen.queryByTestId("stDeployButton")).not.toBeInTheDocument()
    })

    it("button should be visible in development mode", () => {
      renderApp(getProps())

      sendForwardMessage("newSession", {
        ...NEW_SESSION_JSON,
        config: {
          ...NEW_SESSION_JSON.config,
          toolbarMode: Config.ToolbarMode.DEVELOPER,
        },
      })

      expect(screen.getByTestId("stDeployButton")).toBeInTheDocument()
    })

    it("button should be hidden in viewer mode", () => {
      renderApp(getProps())

      sendForwardMessage("newSession", {
        ...NEW_SESSION_JSON,
        config: {
          ...NEW_SESSION_JSON.config,
          toolbarMode: Config.ToolbarMode.VIEWER,
        },
      })

      expect(screen.queryByTestId("stDeployButton")).not.toBeInTheDocument()
    })

    it("button should be hidden for hello app", () => {
      renderApp(getProps())

      sendForwardMessage("newSession", {
        ...NEW_SESSION_JSON,
        config: {
          ...NEW_SESSION_JSON.config,
          toolbarMode: Config.ToolbarMode.VIEWER,
        },
        initialize: {
          ...NEW_SESSION_JSON.initialize,
          isHello: true,
        },
      })

      expect(screen.queryByTestId("stDeployButton")).not.toBeInTheDocument()
    })
  })

  describe("App.onHistoryChange", () => {
    const NEW_SESSION_JSON = {
      config: {
        gatherUsageStats: false,
        maxCachedMessageAge: 0,
        mapboxToken: "mapboxToken",
        allowRunOnSave: false,
        hideSidebarNav: false,
      },
      customTheme: {
        primaryColor: "red",
        fontFaces: [],
      },
      initialize: {
        userInfo: {
          installationId: "installationId",
          installationIdV3: "installationIdV3",
        },
        environmentInfo: {
          streamlitVersion: "streamlitVersion",
          pythonVersion: "pythonVersion",
        },
        sessionStatus: {
          runOnSave: false,
          scriptIsRunning: false,
        },
        sessionId: "sessionId",
        isHello: false,
      },
      appPages: [
        { pageScriptHash: "top_hash", pageName: "streamlit_app" },
        { pageScriptHash: "sub_hash", pageName: "page2" },
      ],
      pageScriptHash: "top_hash",
    }

    beforeEach(() => {
      window.history.pushState({}, "", "/")
    })

    it("handles popState events, e.g. clicking browser's back button", async () => {
      renderApp(getProps())

      sendForwardMessage("newSession", {
        ...NEW_SESSION_JSON,
        pageScriptHash: "sub_hash",
      })

      sendForwardMessage("newSession", {
        ...NEW_SESSION_JSON,
        pageScriptHash: "top_hash",
      })

      sendForwardMessage("newSession", {
        ...NEW_SESSION_JSON,
        pageScriptHash: "sub_hash",
      })

      const connectionManager = getMockConnectionManager()

      window.history.back()
      await waitFor(() => {
        expect(connectionManager.sendMessage).toBeCalledTimes(1)
      })

      expect(
        // @ts-expect-error
        connectionManager.sendMessage.mock.calls[0][0].rerunScript
          .pageScriptHash
      ).toBe("top_hash")
      // @ts-expect-error
      connectionManager.sendMessage.mockClear()

      window.history.back()
      await waitFor(() => {
        expect(connectionManager.sendMessage).toBeCalledTimes(1)
      })

      expect(
        // @ts-expect-error
        connectionManager.sendMessage.mock.calls[0][0].rerunScript
          .pageScriptHash
      ).toBe("sub_hash")
    })

    it("doesn't rerun when we are on the same page and the url contains an anchor", () => {
      renderApp(getProps())

      window.history.pushState({}, "", "#foo_bar")
      const connectionManager = getMockConnectionManager()

      expect(connectionManager.sendMessage).not.toBeCalled()
      window.history.back()
      expect(connectionManager.sendMessage).not.toBeCalled()
    })

    it("does rerun when we are navigating to a different page and the last window history url contains an anchor", async () => {
      renderApp(getProps())

      // navigate to current page with anchor
      window.history.pushState({}, "", "#foo_bar")
      window.history.back()
      const connectionManager = getMockConnectionManager()
      expect(connectionManager.sendMessage).not.toBeCalled()

      sendForwardMessage("newSession", {
        ...NEW_SESSION_JSON,
        pageScriptHash: "sub_hash",
      })
      window.history.back()

      await waitFor(() => {
        expect(connectionManager.sendMessage).toBeCalledTimes(1)
      })

      expect(
        // @ts-expect-error
        connectionManager.sendMessage.mock.calls[0][0].rerunScript
          .pageScriptHash
      ).toBe("top_hash")
    })
  })

  describe("App.handlePageConfigChanged", () => {
    let documentTitle: string

    beforeEach(() => {
      documentTitle = document.title
    })

    afterEach(() => {
      document.title = documentTitle
    })

    it("sets document title when 'PageConfig.title' is set", () => {
      renderApp(getProps())
      sendForwardMessage("pageConfigChanged", {
        title: "Jabberwocky",
      })

      expect(document.title).toBe("Jabberwocky")
    })
  })

  // Using this to test the functionality provided through streamlit.experimental_set_query_params.
  // Please see https://github.com/streamlit/streamlit/issues/2887 for more context on this.
  describe("App.handlePageInfoChanged", () => {
    let pushStateSpy: any

    beforeEach(() => {
      window.history.pushState({}, "", "/")

      pushStateSpy = jest.spyOn(window.history, "pushState")
    })

    afterEach(() => {
      pushStateSpy.mockRestore()
      // Reset the value of document.location.pathname.
      window.history.pushState({}, "", "/")
    })

    it("does not override the pathname when setting query params", () => {
      renderApp(getProps())
      const pathname = "/foo/bar/"
      // Set the value of document.location.pathname to pathname.
      window.history.pushState({}, "", pathname)

      const queryString = "flying=spaghetti&monster=omg"
      const expectedUrl = `${pathname}?${queryString}`

      sendForwardMessage("pageInfoChanged", {
        queryString,
      })

      expect(pushStateSpy).toHaveBeenLastCalledWith({}, "", expectedUrl)
    })

    it("does not override the pathname when resetting query params", () => {
      renderApp(getProps())
      const pathname = "/foo/bar/"
      // Set the value of document.location.pathname to pathname.
      window.history.pushState({}, "", pathname)

      sendForwardMessage("pageInfoChanged", {
        queryString: "",
      })

      expect(pushStateSpy).toHaveBeenLastCalledWith({}, "", pathname)
    })

    it("resets query params as expected when at the root pathname", () => {
      renderApp(getProps())
      // Note: One would typically set the value of document.location.pathname to '/' here,
      // However, this is already taking place in beforeEach().

      sendForwardMessage("pageInfoChanged", {
        queryString: "",
      })

      expect(pushStateSpy).toHaveBeenLastCalledWith({}, "", "/")
    })

    it("sets query params as expected when at the root pathname", () => {
      renderApp(getProps())
      // Note: One would typically set the value of document.location.pathname to '/' here,
      // However, this is already taking place in beforeEach().

      const queryString = "flying=spaghetti&monster=omg"

      sendForwardMessage("pageInfoChanged", {
        queryString,
      })

      const expectedUrl = `/?${queryString}`
      expect(pushStateSpy).toHaveBeenLastCalledWith({}, "", expectedUrl)
    })
  })

  describe("App.sendRerunBackMsg", () => {
    afterEach(() => {
      window.history.pushState({}, "", "/")
    })

    it("sends the currentPageScriptHash if no pageScriptHash is given", () => {
      renderApp(getProps())

      // Set initial pageScriptHash
      sendForwardMessage("newSession", {
        ...NEW_SESSION_JSON,
        pageScriptHash: "some_other_page_hash",
      })

      const widgetStateManager =
        getStoredValue<WidgetStateManager>(WidgetStateManager)
      const connectionManager = getMockConnectionManager()

      widgetStateManager.sendUpdateWidgetsMessage()
      expect(connectionManager.sendMessage).toBeCalledTimes(1)

      expect(
        // @ts-expect-error
        connectionManager.sendMessage.mock.calls[0][0].rerunScript
          .pageScriptHash
      ).toBe("some_other_page_hash")
    })

    it("extracts the pageName as an empty string if we can't get a pageScriptHash (main page)", () => {
      renderApp(getProps())
      const widgetStateManager =
        getStoredValue<WidgetStateManager>(WidgetStateManager)
      const connectionManager = getMockConnectionManager()

      widgetStateManager.sendUpdateWidgetsMessage()
      expect(connectionManager.sendMessage).toBeCalledTimes(1)

      expect(
        // @ts-expect-error
        connectionManager.sendMessage.mock.calls[0][0].rerunScript
          .pageScriptHash
      ).toBe("")
    })

    it("extracts the pageName as the URL path if we can't get a pageScriptHash (non-main page)", () => {
      renderApp(getProps())
      window.history.pushState({}, "", "/foo/")
      const widgetStateManager =
        getStoredValue<WidgetStateManager>(WidgetStateManager)
      const connectionManager = getMockConnectionManager()

      widgetStateManager.sendUpdateWidgetsMessage()
      expect(connectionManager.sendMessage).toBeCalledTimes(1)

      expect(
        // @ts-expect-error
        connectionManager.sendMessage.mock.calls[0][0].rerunScript.pageName
      ).toBe("foo")
    })

    it("extracts the pageName as the last part of the URL if we can't get a pageScriptHash and we have a nonempty basePath", () => {
      renderApp(getProps())
      const widgetStateManager =
        getStoredValue<WidgetStateManager>(WidgetStateManager)
      const connectionManager = getMockConnectionManager()

      jest.spyOn(connectionManager, "getBaseUriParts").mockReturnValue({
        basePath: "foo/bar",
        host: "",
        port: 8501,
      })

      window.history.pushState({}, "", "/foo/bar/baz")
      widgetStateManager.sendUpdateWidgetsMessage()

      expect(
        // @ts-expect-error
        connectionManager.sendMessage.mock.calls[0][0].rerunScript.pageName
      ).toBe("baz")
    })

    it("sets queryString to an empty string if the page hash is different", () => {
      renderApp(getProps())

      const hostCommunicationMgr = getStoredValue<HostCommunicationManager>(
        HostCommunicationManager
      )

      const appPages = [
        { pageScriptHash: "toppage_hash", pageName: "streamlit_app" },
        { pageScriptHash: "subpage_hash", pageName: "page2" },
      ]

      // Because the page URL is already "/" pointing to the main page, no new history is pushed.
      sendForwardMessage("newSession", {
        ...NEW_SESSION_JSON,
        appPages,
        pageScriptHash: "toppage_hash",
      })
      sendForwardMessage("pageInfoChanged", {
        queryString: "foo=bar",
      })

      const navLinks = screen.queryAllByTestId("stSidebarNavLink")
      expect(navLinks).toHaveLength(2)

      fireEvent.click(navLinks[1])

      const connectionManager = getMockConnectionManager()

      expect(
        // @ts-expect-error
        connectionManager.sendMessage.mock.calls[0][0].rerunScript
          .pageScriptHash
      ).toBe("subpage_hash")

      expect(
        // @ts-expect-error
        connectionManager.sendMessage.mock.calls[0][0].rerunScript.queryString
      ).toBe("")

      expect(hostCommunicationMgr.sendMessageToHost).toHaveBeenCalledWith({
        type: "SET_QUERY_PARAM",
        queryParams: "",
      })
    })
  })

  //   * handlePageNotFound has branching error messages depending on pageName
  describe("App.handlePageNotFound", () => {
    it("includes the missing page name in error modal message if available", () => {
      renderApp(getProps())
      sendForwardMessage("newSession", {
        ...NEW_SESSION_JSON,
        appPages: [{ pageScriptHash: "page_hash", pageName: "streamlit_app" }],
        pageScriptHash: "page_hash",
      })
      const hostCommunicationMgr = getStoredValue<HostCommunicationManager>(
        HostCommunicationManager
      )

      sendForwardMessage("pageNotFound", { pageName: "nonexistentPage" })
      expect(screen.getByText("Page not found")).toBeInTheDocument()
      expect(
        screen.getByText("You have requested page /nonexistentPage", {
          exact: false,
        })
      ).toBeInTheDocument()

      expect(hostCommunicationMgr.sendMessageToHost).toHaveBeenCalledWith({
        type: "SET_CURRENT_PAGE_NAME",
        currentPageName: "",
        currentPageScriptHash: "page_hash",
      })
    })

    it("uses a more generic error message if no page name is available", () => {
      renderApp(getProps())
      sendForwardMessage("newSession", {
        ...NEW_SESSION_JSON,
        appPages: [{ pageScriptHash: "page_hash", pageName: "streamlit_app" }],
        pageScriptHash: "page_hash",
      })
      const hostCommunicationMgr = getStoredValue<HostCommunicationManager>(
        HostCommunicationManager
      )

      const sendMessageFunc = jest.spyOn(
        hostCommunicationMgr,
        "sendMessageToHost"
      )

      sendForwardMessage("pageNotFound", { pageName: "" })

      expect(screen.getByText("Page not found")).toBeInTheDocument()
      expect(
        screen.getByText(
          "The page that you have requested does not seem to exist",
          { exact: false }
        )
      ).toBeInTheDocument()
      expect(sendMessageFunc).toHaveBeenCalledWith({
        type: "SET_CURRENT_PAGE_NAME",
        currentPageName: "",
        currentPageScriptHash: "page_hash",
      })
    })
  })

  describe("App.handleDeltaMessage", () => {
    it("renders something on the screen", async () => {
      renderApp(getProps())
      // Need to set up a Script ID
      sendForwardMessage("newSession", NEW_SESSION_JSON)
      // Need to set the script to running
      sendForwardMessage("sessionStatusChanged", {
        runOnSave: false,
        scriptIsRunning: true,
      })
      sendForwardMessage(
        "delta",
        {
          type: "newElement",
          newElement: {
            type: "text",
            text: {
              body: "Here is some text",
              help: "",
            },
          },
        },
        { deltaPath: [0, 0] }
      )

      // Delta Messages handle on a timer, so we make it async
      await waitFor(() => {
        expect(screen.getByText("Here is some text")).toBeInTheDocument()
      })
    })

    it("calls MetricsManager handleDeltaMessage", () => {
      renderApp(getProps())

      const metricsManager = getStoredValue<SegmentMetricsManager>(
        SegmentMetricsManager
      )
      const handleDeltaMessageSpy = jest.spyOn(
        metricsManager,
        "handleDeltaMessage"
      )

      // Need to set up a Script ID
      sendForwardMessage("newSession", NEW_SESSION_JSON)
      // Need to set the script to running
      sendForwardMessage("sessionStatusChanged", {
        runOnSave: false,
        scriptIsRunning: true,
      })
      sendForwardMessage(
        "delta",
        {
          type: "newElement",
          newElement: {
            type: "text",
            text: {
              body: "Here is some text",
              help: "",
            },
          },
        },
        { deltaPath: [0, 0] }
      )

      expect(handleDeltaMessageSpy).toHaveBeenCalledTimes(1)
    })
  })

  describe("App.requestFileURLs", () => {
    it("properly constructs fileUrlsRequest BackMsg", () => {
      renderApp(getProps())

      const sessionInfo = getStoredValue<SessionInfo>(SessionInfo)
      sessionInfo.setCurrent(mockSessionInfoProps())

      const connectionManager = getMockConnectionManager(true)

      const fileUploadClient =
        getStoredValue<FileUploadClient>(FileUploadClient)

      // @ts-expect-error - requestFileURLs is private
      fileUploadClient.requestFileURLs(
        "myRequestId",
        // @ts-expect-error
        [{ name: "file1.txt" }, { name: "file2.txt" }, { name: "file3.txt" }]
      )

      // It's called twice
      // Once for the initial script run
      // Once for the file upload
      expect(connectionManager.sendMessage).toHaveBeenCalledTimes(1)

      expect(
        // @ts-expect-error
        connectionManager.sendMessage.mock.calls[0][0].toJSON()
      ).toStrictEqual({
        fileUrlsRequest: {
          fileNames: ["file1.txt", "file2.txt", "file3.txt"],
          requestId: "myRequestId",
          sessionId: "mockSessionId",
        },
      })
    })

    it("does nothing if server is disconnected", () => {
      renderApp(getProps())

      const fileUploadClient =
        getStoredValue<FileUploadClient>(FileUploadClient)

      // @ts-expect-error - requestFileURLs is private
      fileUploadClient.requestFileURLs(
        "myRequestId",
        // @ts-expect-error
        [{ name: "file1.txt" }, { name: "file2.txt" }, { name: "file3.txt" }]
      )

      const connectionManager = getMockConnectionManager()

      expect(connectionManager.sendMessage).not.toBeCalled()
    })
  })

  describe("Test Main Menu shortcut functionality", () => {
    it("Tests dev menu shortcuts cannot be accessed as a viewer", () => {
      renderApp(getProps())

      getMockConnectionManager(true)

      fireEvent.keyPress(screen.getByTestId("stApp"), {
        key: "c",
        which: 67,
      })

      expect(
        screen.queryByText(
          "Are you sure you want to clear the app's function caches?"
        )
      ).not.toBeInTheDocument()
    })

    it("Tests dev menu shortcuts can be accessed as a developer", () => {
      renderApp(getProps())

      sendForwardMessage("newSession", {
        ...NEW_SESSION_JSON,
        config: {
          ...NEW_SESSION_JSON.config,
          toolbarMode: Config.ToolbarMode.DEVELOPER,
        },
      })

      getMockConnectionManager(true)

      expect(openCacheModal).not.toThrow()
    })
  })

  describe("showDevelopmentMenu", () => {
    it.each([
      // # Test cases for toolbarMode = Config.ToolbarMode.AUTO
      // Show developer menu only for localhost.
      ["localhost", false, Config.ToolbarMode.AUTO, true],
      ["127.0.0.1", false, Config.ToolbarMode.AUTO, true],
      ["remoteHost", false, Config.ToolbarMode.AUTO, false],
      // Show developer menu only for all host when hostIsOwner == true.
      ["localhost", true, Config.ToolbarMode.AUTO, true],
      ["127.0.0.1", true, Config.ToolbarMode.AUTO, true],
      ["remoteHost", true, Config.ToolbarMode.AUTO, true],
      // # Test cases for toolbarMode = Config.ToolbarMode.DEVELOPER
      // Show developer menu always regardless of other parameters
      ["localhost", false, Config.ToolbarMode.DEVELOPER, true],
      ["127.0.0.1", false, Config.ToolbarMode.DEVELOPER, true],
      ["remoteHost", false, Config.ToolbarMode.DEVELOPER, true],
      ["localhost", true, Config.ToolbarMode.DEVELOPER, true],
      ["127.0.0.1", true, Config.ToolbarMode.DEVELOPER, true],
      ["remoteHost", true, Config.ToolbarMode.DEVELOPER, true],
      // # Test cases for toolbarMode = Config.ToolbarMode.VIEWER
      // Hide developer menu always regardless of other parameters
      ["localhost", false, Config.ToolbarMode.VIEWER, false],
      ["127.0.0.1", false, Config.ToolbarMode.VIEWER, false],
      ["remoteHost", false, Config.ToolbarMode.VIEWER, false],
      ["localhost", true, Config.ToolbarMode.VIEWER, false],
      ["127.0.0.1", true, Config.ToolbarMode.VIEWER, false],
      ["remoteHost", true, Config.ToolbarMode.VIEWER, false],
    ])(
      "should render or not render dev menu depending on hostname, host ownership, toolbarMode[%s, %s, %s]",
      async (hostname, hostIsOwnr, toolbarMode, expectedResult) => {
        mockWindowLocation(hostname)

        const result = showDevelopmentOptions(hostIsOwnr, toolbarMode)

        expect(result).toEqual(expectedResult)
      }
    )
  })

  describe("handles HostCommunication messaging", () => {
    function prepareHostCommunicationManager(
      options = {}
    ): HostCommunicationManager {
      renderApp(getProps())

      const hostCommunicationMgr = getStoredValue<HostCommunicationManager>(
        HostCommunicationManager
      )

      act(() => {
        getMockConnectionManagerProp("onHostConfigResp")({
          allowedOrigins: ["https://devel.streamlit.test"],
          useExternalAuthToken: false,
          disableFullscreenMode: false,
          enableCustomParentMessages: false,
          mapboxToken: "",
          ...options,
        })
      })

      return hostCommunicationMgr
    }

    function fireWindowPostMessage(message: any): void {
      fireEvent(
        window,
        new MessageEvent("message", {
          data: {
            stCommVersion: HOST_COMM_VERSION,
            ...message,
          },
          origin: "https://devel.streamlit.test",
        })
      )
    }

    it("sends SCRIPT_RUN_STATE_CHANGED signal to the host when the app is first rendered", () => {
      const hostCommunicationMgr = prepareHostCommunicationManager()

      expect(hostCommunicationMgr.sendMessageToHost).toHaveBeenCalledWith({
        type: "SCRIPT_RUN_STATE_CHANGED",
        scriptRunState: ScriptRunState.NOT_RUNNING,
      })
    })

    it("sends theme info to the host when the app is first rendered", () => {
      const hostCommunicationMgr = prepareHostCommunicationManager()

      expect(hostCommunicationMgr.sendMessageToHost).toHaveBeenCalledWith({
        type: "SET_THEME_CONFIG",
        themeInfo: toExportedTheme(lightTheme.emotion),
      })
    })

    it("closes modals when the modal closure message has been received", () => {
      prepareHostCommunicationManager()

      // We display the clear cache dialog as an example
      sendForwardMessage("newSession", {
        ...NEW_SESSION_JSON,
        config: {
          ...NEW_SESSION_JSON.config,
          toolbarMode: Config.ToolbarMode.DEVELOPER,
        },
      })

      getMockConnectionManager(true)

      openCacheModal()

      fireWindowPostMessage({
        type: "CLOSE_MODAL",
      })

      expect(
        screen.queryByText(
          "Are you sure you want to clear the app's function caches?"
        )
      ).not.toBeInTheDocument()
    })

    it("does not prevent a modal from opening when closure message is set", () => {
      prepareHostCommunicationManager()

      // We display the clear cache dialog as an example
      sendForwardMessage("newSession", {
        ...NEW_SESSION_JSON,
        config: {
          ...NEW_SESSION_JSON.config,
          toolbarMode: Config.ToolbarMode.DEVELOPER,
        },
      })

      getMockConnectionManager(true)

      openCacheModal()

      fireWindowPostMessage({
        type: "CLOSE_MODAL",
      })

      expect(
        screen.queryByText(
          "Are you sure you want to clear the app's function caches?"
        )
      ).not.toBeInTheDocument()

      openCacheModal()
    })

    it("changes scriptRunState and triggers stopScript when STOP_SCRIPT message has been received", () => {
      const hostCommunicationMgr = prepareHostCommunicationManager()

      const connectionManager = getMockConnectionManager(true)

      // Mark the script as running
      sendForwardMessage("sessionStatusChanged", {
        runOnSave: false,
        scriptIsRunning: true,
      })

      fireWindowPostMessage({
        type: "STOP_SCRIPT",
      })

      expect(connectionManager.sendMessage).toHaveBeenCalledTimes(1)
      expect(
        // @ts-expect-error
        connectionManager.sendMessage.mock.calls[0][0].toJSON()
      ).toStrictEqual({
        stopScript: true,
      })
      expect(hostCommunicationMgr.sendMessageToHost).toHaveBeenCalledWith({
        type: "SCRIPT_RUN_STATE_CHANGED",
        scriptRunState: ScriptRunState.STOP_REQUESTED,
      })
    })

    it("changes scriptRunState and triggers rerunScript when scriptRerunRequested message has been received", () => {
      const hostCommunicationMgr = prepareHostCommunicationManager()

      const connectionManager = getMockConnectionManager(true)

      fireWindowPostMessage({
        type: "RERUN_SCRIPT",
      })

      expect(connectionManager.sendMessage).toHaveBeenCalledTimes(1)
      expect(
        // @ts-expect-error
        connectionManager.sendMessage.mock.calls[0][0].toJSON()
      ).toStrictEqual({
        rerunScript: {
          pageName: "",
          pageScriptHash: "",
          queryString: "",
          widgetStates: {},
        },
      })

      expect(hostCommunicationMgr.sendMessageToHost).toHaveBeenCalledWith({
        type: "SCRIPT_RUN_STATE_CHANGED",
        scriptRunState: ScriptRunState.RERUN_REQUESTED,
      })
    })

    it("fires clearCache BackMsg when CLEAR_CACHE window message has been received", () => {
      prepareHostCommunicationManager()

      const connectionManager = getMockConnectionManager(true)

      fireWindowPostMessage({
        type: "CLEAR_CACHE",
      })

      expect(connectionManager.sendMessage).toHaveBeenCalledTimes(1)
      expect(
        // @ts-expect-error
        connectionManager.sendMessage.mock.calls[0][0].toJSON()
      ).toStrictEqual({
        clearCache: true,
      })
    })

    it("fires appHeartbeat BackMsg when SEND_APP_HEARTBEAT window message has been received", () => {
      prepareHostCommunicationManager()

      const connectionManager = getMockConnectionManager(true)

      fireWindowPostMessage({
        type: "SEND_APP_HEARTBEAT",
      })

      expect(connectionManager.sendMessage).toHaveBeenCalledTimes(1)
      expect(
        // @ts-expect-error
        connectionManager.sendMessage.mock.calls[0][0].toJSON()
      ).toStrictEqual({
        appHeartbeat: true,
      })
    })

    it("disables widgets when SET_INPUTS_DISABLED is sent by host", async () => {
      renderApp(getProps())
      sendForwardMessage("newSession", NEW_SESSION_JSON)
      sendForwardMessage("sessionStatusChanged", {
        runOnSave: false,
        scriptIsRunning: true,
      })
      sendForwardMessage(
        "delta",
        {
          type: "newElement",
          newElement: {
            type: "textInput",
            textInput: {
              label: "test input",
            },
          },
        },
        { deltaPath: [0, 0] }
      )

      await waitFor(() => {
        expect(screen.getByLabelText("test input")).toBeInTheDocument()
      })

      // widgets are initially disabled since the app is not CONNECTED
      expect(screen.getByLabelText("test input")).toHaveAttribute("disabled")

      act(() =>
        getMockConnectionManagerProp("connectionStateChanged")(
          ConnectionState.CONNECTED
        )
      )

      // widgets are enabled once CONNECTED
      expect(screen.getByLabelText("test input")).not.toHaveAttribute(
        "disabled"
      )

      // have the host disable widgets
      const hostCommunicationMgr = getStoredValue<HostCommunicationManager>(
        HostCommunicationManager
      )
      hostCommunicationMgr.setAllowedOrigins({
        allowedOrigins: ["https://devel.streamlit.test"],
        useExternalAuthToken: false,
      })
      fireWindowPostMessage({
        type: "SET_INPUTS_DISABLED",
        disabled: true,
      })

      expect(screen.getByLabelText("test input")).toHaveAttribute("disabled")

      // have the host reenable widgets
      fireWindowPostMessage({
        type: "SET_INPUTS_DISABLED",
        disabled: false,
      })

      expect(screen.getByLabelText("test input")).not.toHaveAttribute(
        "disabled"
      )
    })

    it("sends SCRIPT_RUN_STATE_CHANGED signal to the host when scriptRunState changing", () => {
      // We test the scenarios of the following runstate changes
      //   1. Script is now running
      //   2. Script was running and stopped
      //   3. Script had a compilation error
      // The other solutions test the following:
      //   1. The script's initial state of not running
      //   2. A script rerun was requested
      //   3. A script stop was requested

      const hostCommunicationMgr = prepareHostCommunicationManager()

      sendForwardMessage("sessionStatusChanged", {
        runOnSave: false,
        scriptIsRunning: true,
      })

      expect(hostCommunicationMgr.sendMessageToHost).toHaveBeenCalledWith({
        type: "SCRIPT_RUN_STATE_CHANGED",
        scriptRunState: ScriptRunState.RUNNING,
      })

      sendForwardMessage("sessionStatusChanged", {
        runOnSave: false,
        scriptIsRunning: false,
      })

      expect(hostCommunicationMgr.sendMessageToHost).toHaveBeenCalledWith({
        type: "SCRIPT_RUN_STATE_CHANGED",
        scriptRunState: ScriptRunState.NOT_RUNNING,
      })

      sendForwardMessage("sessionEvent", {
        type: "scriptCompilationException",
      })

      expect(hostCommunicationMgr.sendMessageToHost).toHaveBeenCalledWith({
        type: "SCRIPT_RUN_STATE_CHANGED",
        scriptRunState: ScriptRunState.COMPILATION_ERROR,
      })
    })

    it("does not sends SCRIPT_RUN_STATE_CHANGED signal to the host when scriptRunState changing to the same state", () => {
      const hostCommunicationMgr = prepareHostCommunicationManager()

      sendForwardMessage("sessionStatusChanged", {
        runOnSave: false,
        scriptIsRunning: true,
      })

      expect(hostCommunicationMgr.sendMessageToHost).toHaveBeenCalledWith({
        type: "SCRIPT_RUN_STATE_CHANGED",
        scriptRunState: ScriptRunState.RUNNING,
      })

      // @ts-expect-error
      hostCommunicationMgr.sendMessageToHost.mockClear()

      // Send a status of script to is running again
      sendForwardMessage("sessionStatusChanged", {
        runOnSave: false,
        scriptIsRunning: true,
      })

      expect(hostCommunicationMgr.sendMessageToHost).not.toHaveBeenCalled()
    })

    it("updates state.appPages when it receives a PagesChanged msg", () => {
      const hostCommunicationMgr = prepareHostCommunicationManager()

      const appPages = [
        { icon: "", pageName: "bob", scriptPath: "bob.py" },
        { icon: "", pageName: "carl", scriptPath: "carl.py" },
      ]

      sendForwardMessage("pagesChanged", {
        ...NEW_SESSION_JSON,
        appPages,
      })

      const msg = new ForwardMsg()
      msg.pagesChanged = new PagesChanged({ appPages })
      expect(hostCommunicationMgr.sendMessageToHost).toHaveBeenCalledWith({
        type: "SET_APP_PAGES",
        appPages,
      })
    })

    it("responds to page change request messages", () => {
      prepareHostCommunicationManager()

      const connectionManager = getMockConnectionManager(true)

      fireWindowPostMessage({
        type: "REQUEST_PAGE_CHANGE",
        pageScriptHash: "hash1",
      })

      expect(connectionManager.sendMessage).toHaveBeenCalledTimes(1)
      expect(
        // @ts-expect-error
        connectionManager.sendMessage.mock.calls[0][0].toJSON()
      ).toStrictEqual({
        rerunScript: {
          pageName: "",
          pageScriptHash: "hash1",
          queryString: "",
        },
      })
    })

    it("shows hostMenuItems", async () => {
      // We need this to use the Main Menu Button
      // eslint-disable-next-line testing-library/render-result-naming-convention
      const app = renderApp(getProps())

      const hostCommunicationMgr = getStoredValue<HostCommunicationManager>(
        HostCommunicationManager
      )

      hostCommunicationMgr.setAllowedOrigins({
        allowedOrigins: ["https://devel.streamlit.test"],
        useExternalAuthToken: false,
      })

      sendForwardMessage("newSession", NEW_SESSION_JSON)
      await openMenu(screen)
      let menuStructure = getMenuStructure(app)
      expect(menuStructure).toEqual([
        [
          {
            label: "Rerun",
            type: "option",
          },
          {
            label: "Settings",
            type: "option",
          },
          {
            type: "separator",
          },
          {
            label: "Print",
            type: "option",
          },
          {
            type: "separator",
          },
          {
            label: "About",
            type: "option",
          },
        ],
      ])

      fireWindowPostMessage({
        type: "SET_MENU_ITEMS",
        items: [{ type: "option", label: "Fork this App", key: "fork" }],
      })

      menuStructure = getMenuStructure(app)

      expect(menuStructure).toEqual([
        [
          {
            label: "Rerun",
            type: "option",
          },
          {
            label: "Settings",
            type: "option",
          },
          {
            type: "separator",
          },
          {
            label: "Print",
            type: "option",
          },
          {
            type: "separator",
          },
          {
            label: "Fork this App",
            type: "option",
          },
          {
            label: "About",
            type: "option",
          },
        ],
      ])
    })

    it("shows hostToolbarItems", () => {
      prepareHostCommunicationManager()

      sendForwardMessage("newSession", NEW_SESSION_JSON)

      expect(screen.queryByTestId("stActionButton")).not.toBeInTheDocument()

      fireWindowPostMessage({
        type: "SET_TOOLBAR_ITEMS",
        items: [
          {
            key: "favorite",
            icon: "star.svg",
          },
        ],
      })

      expect(screen.getByTestId("stActionButton")).toBeInTheDocument()
    })

    it("sets hideSidebarNav based on the server config option and host setting", () => {
      prepareHostCommunicationManager()

      expect(screen.queryByTestId("stSidebarNav")).not.toBeInTheDocument()

      const appPages = [
        { pageScriptHash: "hash1", pageName: "page1" },
        { pageScriptHash: "hash2", pageName: "page2" },
      ]

      sendForwardMessage("newSession", {
        ...NEW_SESSION_JSON,
        appPages,
        pageScriptHash: "hash1",
      })

      expect(screen.getByTestId("stSidebarNav")).toBeInTheDocument()

      fireWindowPostMessage({
        type: "SET_SIDEBAR_NAV_VISIBILITY",
        hidden: true,
      })

      expect(screen.queryByTestId("stSidebarNav")).not.toBeInTheDocument()
    })

    it("Deploy button should be hidden for cloud environment", () => {
      prepareHostCommunicationManager()

      sendForwardMessage("newSession", {
        ...NEW_SESSION_JSON,
        config: {
          ...NEW_SESSION_JSON.config,
          toolbarMode: Config.ToolbarMode.DEVELOPER,
        },
      })

      expect(screen.getByTestId("stDeployButton")).toBeInTheDocument()

      fireWindowPostMessage({
        type: "SET_MENU_ITEMS",
        items: [{ label: "Host menu item", key: "host-item", type: "text" }],
      })

      expect(screen.queryByTestId("stDeployButton")).not.toBeInTheDocument()
    })

    it("does not relay custom parent messages by default", () => {
      const hostCommunicationMgr = prepareHostCommunicationManager()

      const logErrorSpy = jest
        .spyOn(global.console, "error")
        .mockImplementation(() => {})

      sendForwardMessage("parentMessage", {
        message: "random string",
      })

      expect(logErrorSpy).toHaveBeenCalled()
      expect(logErrorSpy.mock.calls[0][0]).toEqual(
        "Sending messages to the host is disabled in line with the platform policy."
      )

      expect(hostCommunicationMgr.sendMessageToHost).not.toHaveBeenCalledWith({
        type: "CUSTOM_PARENT_MESSAGE",
        message: "random string",
      })
    })

    it("relays custom parent messages when enabled", () => {
      const hostCommunicationMgr = prepareHostCommunicationManager({
        enableCustomParentMessages: true,
      })

      sendForwardMessage("parentMessage", {
        message: "random string",
      })

      expect(hostCommunicationMgr.sendMessageToHost).toHaveBeenCalledWith({
        type: "CUSTOM_PARENT_MESSAGE",
        message: "random string",
      })
    })
  })
})<|MERGE_RESOLUTION|>--- conflicted
+++ resolved
@@ -794,9 +794,7 @@
     })
 
     it("clears app elements if currentPageScriptHash changes", async () => {
-      await waitFor(() => {
-        makeAppWithElements()
-      })
+      await makeAppWithElements()
 
       sendForwardMessage("newSession", {
         ...NEW_SESSION_JSON,
@@ -808,15 +806,8 @@
       )
     })
 
-<<<<<<< HEAD
-    it("doesn't clear app elements if currentPageScriptHash doesn't change", async () => {
-      await waitFor(() => {
-        makeAppWithElements()
-      })
-=======
     it("does not add stale app elements if currentPageScriptHash changes", async () => {
       await makeAppWithElements()
->>>>>>> 384670ab
 
       sendForwardMessage("newSession", {
         ...NEW_SESSION_JSON,
