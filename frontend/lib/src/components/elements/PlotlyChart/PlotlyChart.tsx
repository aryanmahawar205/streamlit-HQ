/**
 * Copyright (c) Streamlit Inc. (2018-2022) Snowflake Inc. (2022-2024)
 *
 * Licensed under the Apache License, Version 2.0 (the "License");
 * you may not use this file except in compliance with the License.
 * You may obtain a copy of the License at
 *
 *     http://www.apache.org/licenses/LICENSE-2.0
 *
 * Unless required by applicable law or agreed to in writing, software
 * distributed under the License is distributed on an "AS IS" BASIS,
 * WITHOUT WARRANTIES OR CONDITIONS OF ANY KIND, either express or implied.
 * See the License for the specific language governing permissions and
 * limitations under the License.
 */

import React, { ReactElement, useState, useCallback } from "react"
import { useTheme } from "@emotion/react"
import { EmotionTheme } from "@streamlit/lib/src/theme"
import {
  Figure as FigureProto,
  PlotlyChart as PlotlyChartProto,
} from "@streamlit/lib/src/proto"
import { withFullScreenWrapper } from "@streamlit/lib/src/components/shared/FullScreenWrapper"
import Plot from "react-plotly.js"
import {
  applyStreamlitTheme,
  layoutWithThemeDefaults,
  replaceTemporaryColors,
} from "./CustomTheme"
import { PlotRelayoutEvent, PlotSelectionEvent } from "plotly.js"
import { WidgetStateManager } from "@streamlit/lib/src/WidgetStateManager"
import { keysToSnakeCase } from "@streamlit/lib/src/util/utils"
import { logMessage } from "@streamlit/lib/src/util/log"

export interface PlotlyChartProps {
  width: number
  element: PlotlyChartProto
  height: number | undefined
  widgetMgr: WidgetStateManager
}

export interface PlotlyIFrameProps {
  width: number
  height: number | undefined
  url: string
}

// Copied and Pasted from Plotly type def
export interface SelectionRange {
  x: number[]
  y: number[]
}

export interface Selection extends SelectionRange {
  xref: string
  yref: string
}

export const DEFAULT_HEIGHT = 450
const SELECTIONS_KEY = "selections"
const RELAYOUT_KEY = "relayout"

function isFullScreen(height: number | undefined): boolean {
  return !!height
}

export function parseLassoPath(pathData: string): SelectionRange {
  if (pathData === "") {
    return {
      x: [],
      y: [],
    }
  }
  const points = pathData.replace("M", "").replace("Z", "").split("L")

  const x: number[] = []
  const y: number[] = []

  points.forEach(point => {
    const [xVal, yVal] = point.split(",").map(Number)
    x.push(xVal)
    y.push(yVal)
  })

  return { x, y }
}

export function parseBoxSelection(selection: any): SelectionRange {
  const hasRequiredFields =
    "x0" in selection &&
    "x1" in selection &&
    "y0" in selection &&
    "y1" in selection

  if (!hasRequiredFields) {
    return { x: [], y: [] }
  }

  const x: number[] = [selection.x0, selection.x1]
  const y: number[] = [selection.y0, selection.y1]
  return { x, y }
}

/** Render an iframed Plotly chart from a URL */
function renderIFrame({
  url,
  width,
  height: propHeight,
}: PlotlyIFrameProps): ReactElement {
  const height = propHeight || DEFAULT_HEIGHT
  return (
    <iframe
      title="Plotly"
      src={url}
      style={{ width, height, colorScheme: "normal" }}
    />
  )
}

/** Render a Plotly chart from a FigureProto */
function PlotlyFigure({
  element,
  width,
  height,
  widgetMgr,
}: PlotlyChartProps): ReactElement {
  const figure = element.figure as FigureProto

  const [config] = useState(JSON.parse(figure.config))

  const theme: EmotionTheme = useTheme()
  const getInitialValue = useCallback((): any => {
    const spec = JSON.parse(
      replaceTemporaryColors(figure.spec, theme, element.theme)
    )
    const storedValue = widgetMgr.getJsonValue(element)

    if (storedValue === "{}") {
      spec.data.forEach((trace: any) => {
        trace.selectedpoints = undefined
      })
      spec.layout.selections = undefined
    }

    // we store serialized json in widgetStateManager when resetting so need to check an empty dictionary string
    if (storedValue !== undefined && storedValue !== "{}") {
      const parsedStoreValue = JSON.parse(storedValue.toString())
      // check if there is a selection
      if (parsedStoreValue.select) {
        const { data, selections } = widgetMgr.getExtraWidgetInfo(
          element,
          SELECTIONS_KEY
        )
        spec.data = data
        spec.layout.selections = selections

        const hasSelectedPoints: boolean = spec.data.some(
          (trace: any) =>
            "selectedpoints" in trace &&
            trace.selectedpoints &&
            trace.selectedpoints.length > 0
        )
        if (hasSelectedPoints) {
          // make all other points opaque
          spec.data.forEach((trace: any) => {
            if (!trace.selectedpoints) {
              trace.selectedpoints = []
            }
          })
        }
      }
    }
    const zoom = widgetMgr.getExtraWidgetInfo(element, RELAYOUT_KEY)

    try {
      if (zoom?.[RELAYOUT_KEY]) {
        const zoomDetails = zoom[RELAYOUT_KEY]

        if (zoomDetails["xaxis.range[0]"]) {
          spec.layout.xaxis.range = [
            zoomDetails["xaxis.range[0]"],
            zoomDetails["xaxis.range[1]"],
          ]
          spec.layout.yaxis.range = [
            zoomDetails["yaxis.range[0]"],
            zoomDetails["yaxis.range[1]"],
          ]
        }

        if (zoomDetails.dragmode) {
          spec.layout.dragmode = zoomDetails.dragmode
        }

        if (zoomDetails["xaxis.autorange"]) {
          spec.layout.xaxis.autorange = true
          spec.layout.yaxis.autorange = true
        }
      }
    } catch (e) {
      logMessage(e)
      logMessage(spec)
      logMessage(zoom)
    }

    return spec
  }, [element, figure.spec, theme, widgetMgr])

  const spec = getInitialValue()

  const [initialHeight] = useState(spec.layout.height)
  const [initialWidth] = useState(spec.layout.width)

  if (isFullScreen(height)) {
    spec.layout.width = width
    spec.layout.height = height
  } else if (element.useContainerWidth) {
    spec.layout.width = width
    if (!isFullScreen(height) && height !== initialHeight) {
      spec.layout.height = initialHeight
    }
  } else {
    spec.layout.width = initialWidth
    spec.layout.height = initialHeight
  }
  if (element.isSelectEnabled) {
    spec.layout.clickmode = "event+select"
    spec.layout.hovermode = "closest"
  }
  if (element.theme === "streamlit") {
    applyStreamlitTheme(spec, theme)
  } else {
    // Apply minor theming improvements to work better with Streamlit
    spec.layout = layoutWithThemeDefaults(spec.layout, theme)
  }

  const handleSelect = (event: PlotSelectionEvent): void => {
    const returnValue: any = { select: {} }
    const { data } = spec
    const pointIndices: number[] = []
    const selectedBoxes: Selection[] = []
    const selectedLassos: Selection[] = []
    const selectedPoints: Array<any> = []

    if (
      event.points.length === 0 &&
      // event.selections doesn't show up in the PlotSelectionEvent
      // @ts-expect-error
      event.selections &&
      // event.selections doesn't show up in the PlotSelectionEvent
      // @ts-expect-error
      event.selections.length === 0
    ) {
      return
    }

    event.points.forEach(function (point: any) {
      selectedPoints.push({
        ...point,
        legendgroup: point.data.legendgroup
          ? point.data.legendgroup
          : undefined,
        data: undefined,
        fullData: undefined,
      })
      pointIndices.push(point.pointIndex)

      // build graph representation to retain state
      if (
        data[point.curveNumber] &&
        !data[point.curveNumber].selectedpoints.includes(point.pointIndex)
      ) {
        data[point.curveNumber].selectedpoints.push(point.pointIndex)
      } else {
        data[point.curveNumber].selectedpoints = [point.pointIndex]
      }
    })

    returnValue.select.points = selectedPoints

    // point_indices to replicate pythonic return value
    returnValue.select.point_indices = pointIndices

    // event.selections doesn't show up in the PlotSelectionEvent
    // @ts-expect-error
    if (event.selections) {
      // @ts-expect-error
      event.selections.forEach((selection: any) => {
        // box selection
        if (selection.type === "rect") {
          const xAndy = parseBoxSelection(selection)
          const returnSelection: Selection = {
            xref: selection.xref,
            yref: selection.yref,
            x: xAndy.x,
            y: xAndy.y,
          }
          selectedBoxes.push(returnSelection)
        }
        // lasso selection
        if (selection.type === "path") {
          const xAndy = parseLassoPath(selection.path)
          const returnSelection: Selection = {
            xref: selection.xref,
            yref: selection.yref,
            x: xAndy.x,
            y: xAndy.y,
          }
          selectedLassos.push(returnSelection)
        }
      })

      // @ts-expect-error
      if (
        event.points.length === 0 &&
        event.selections &&
        event.selections.length === 0
      ) {
        return
      }

      widgetMgr.setExtraWidgetInfo(element, SELECTIONS_KEY, {
        data: data,
        // @ts-expect-error
        selections: event.selections,
      })
    }

    returnValue.select.box = selectedBoxes
    returnValue.select.lasso = selectedLassos
    returnValue.select.points = returnValue.select.points.map((point: any) =>
      keysToSnakeCase(point)
    )
    widgetMgr.setJsonValue(element, returnValue, { fromUi: true })
  }

  const { data, layout, frames } = spec

<<<<<<< HEAD
  const reset = (): void => {
=======
  const reset = useCallback((): void => {
>>>>>>> ecd73b49
    widgetMgr.setExtraWidgetInfo(element, SELECTIONS_KEY, {})
    widgetMgr.setExtraWidgetInfo(element, RELAYOUT_KEY, {})
    widgetMgr.setJsonValue(element, {}, { fromUi: true })
  }, [widgetMgr, element])

  const handleRelayout = (event: PlotRelayoutEvent): void => {
    const storedEvent = widgetMgr.getExtraWidgetInfo(element, RELAYOUT_KEY)

    if (
      event["xaxis.range[0]"] ||
      event["xaxis.autorange"] ||
      event.dragmode
    ) {
      if (storedEvent && storedEvent[RELAYOUT_KEY]) {
        widgetMgr.setExtraWidgetInfo(element, RELAYOUT_KEY, {
          relayout: { ...storedEvent[RELAYOUT_KEY], ...event },
        })
      } else {
        widgetMgr.setExtraWidgetInfo(element, RELAYOUT_KEY, {
          relayout: { ...event },
        })
      }
    }
  }

  return (
    <Plot
      key={isFullScreen(height) ? "fullscreen" : "original"}
      className="stPlotlyChart"
      divId={element.id}
      data={data}
      layout={layout}
      config={config}
      frames={frames}
      onSelected={element.isSelectEnabled ? handleSelect : () => {}}
      onDeselect={element.isSelectEnabled ? reset : () => {}}
      onDoubleClick={element.isSelectEnabled ? reset : () => {}}
      onRelayout={element.isSelectEnabled ? handleRelayout : () => {}}
    />
  )
}

export function PlotlyChart({
  width,
  element,
  height,
  widgetMgr,
}: PlotlyChartProps): ReactElement {
  switch (element.chart) {
    case "url":
      return renderIFrame({
        url: element.url as string,
        height,
        width,
      })
    case "figure":
      return (
        <PlotlyFigure
          width={width}
          element={element}
          height={height}
          widgetMgr={widgetMgr}
        />
      )
    default:
      throw new Error(`Unrecognized PlotlyChart type: ${element.chart}`)
  }
}

export default withFullScreenWrapper(PlotlyChart)<|MERGE_RESOLUTION|>--- conflicted
+++ resolved
@@ -310,10 +310,11 @@
         }
       })
 
-      // @ts-expect-error
       if (
         event.points.length === 0 &&
+        // @ts-expect-error
         event.selections &&
+        // @ts-expect-error
         event.selections.length === 0
       ) {
         return
@@ -336,11 +337,7 @@
 
   const { data, layout, frames } = spec
 
-<<<<<<< HEAD
-  const reset = (): void => {
-=======
   const reset = useCallback((): void => {
->>>>>>> ecd73b49
     widgetMgr.setExtraWidgetInfo(element, SELECTIONS_KEY, {})
     widgetMgr.setExtraWidgetInfo(element, RELAYOUT_KEY, {})
     widgetMgr.setJsonValue(element, {}, { fromUi: true })
