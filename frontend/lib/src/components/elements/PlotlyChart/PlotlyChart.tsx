--- conflicted
+++ resolved
@@ -139,7 +139,6 @@
     )
     const storedValue = widgetMgr.getJsonValue(element)
 
-<<<<<<< HEAD
     if (storedValue === "{}") {
       spec.data.forEach((trace: any) => {
         trace.selectedpoints = undefined
@@ -147,9 +146,7 @@
       spec.layout.selections = undefined
     }
 
-=======
     // we store serialized json in widgetStateManager when resetting so need to check an empty dictionary string
->>>>>>> de32cf39
     if (storedValue !== undefined && storedValue !== "{}") {
       const parsedStoreValue = JSON.parse(storedValue.toString())
       // check if there is a selection
