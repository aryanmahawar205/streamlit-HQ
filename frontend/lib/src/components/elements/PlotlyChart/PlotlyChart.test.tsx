--- conflicted
+++ resolved
@@ -40,14 +40,11 @@
   width: 0,
   height: 0,
   isFullScreen: false,
-<<<<<<< HEAD
   widgetMgr: new WidgetStateManager({
     sendRerunBackMsg: jest.fn(),
     formsDataChanged: jest.fn(),
   }),
   disabled: false,
-=======
->>>>>>> b3e4ee6c
 })
 
 // eslint-disable-next-line testing-library/no-node-access -- There's no other way to get the parent element
