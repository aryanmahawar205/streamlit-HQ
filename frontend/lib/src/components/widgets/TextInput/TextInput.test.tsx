/**
 * Copyright (c) Streamlit Inc. (2018-2022) Snowflake Inc. (2022)
 *
 * Licensed under the Apache License, Version 2.0 (the "License");
 * you may not use this file except in compliance with the License.
 * You may obtain a copy of the License at
 *
 *     http://www.apache.org/licenses/LICENSE-2.0
 *
 * Unless required by applicable law or agreed to in writing, software
 * distributed under the License is distributed on an "AS IS" BASIS,
 * WITHOUT WARRANTIES OR CONDITIONS OF ANY KIND, either express or implied.
 * See the License for the specific language governing permissions and
 * limitations under the License.
 */

import React from "react"
<<<<<<< HEAD

import { Input as UIInput } from "baseui/input"

import { shallow, mount } from "@streamlit/lib/src/test_util"
import { WidgetStateManager } from "@streamlit/lib/src/WidgetStateManager"
import { mockTheme } from "@streamlit/lib/src/mocks/mockTheme"
=======
import "@testing-library/jest-dom"

import { screen, fireEvent, within } from "@testing-library/react"
import userEvent from "@testing-library/user-event"
import { render } from "@streamlit/lib/src/test_util"
import { WidgetStateManager } from "@streamlit/lib/src/WidgetStateManager"

>>>>>>> 44be911e
import {
  TextInput as TextInputProto,
  LabelVisibilityMessage as LabelVisibilityMessageProto,
} from "@streamlit/lib/src/proto"

import TextInput, { Props } from "./TextInput"

const getProps = (
  elementProps: Partial<TextInputProto> = {},
  widgetProps: Partial<Props> = {}
): Props => ({
  element: TextInputProto.create({
    label: "Label",
    default: "",
    placeholder: "Placeholder",
    type: TextInputProto.Type.DEFAULT,
    ...elementProps,
  }),
  width: 0,
  disabled: false,
  widgetMgr: new WidgetStateManager({
    sendRerunBackMsg: jest.fn(),
    formsDataChanged: jest.fn(),
  }),
<<<<<<< HEAD
  theme: mockTheme.emotion,
=======
  ...widgetProps,
>>>>>>> 44be911e
})

describe("TextInput widget", () => {
  it("renders without crashing", () => {
    const props = getProps()
    render(<TextInput {...props} />)

    const textInput = screen.getByRole("textbox")
    expect(textInput).toBeInTheDocument()
  })

  it("shows a label", () => {
    const props = getProps()
    render(<TextInput {...props} />)

    const widgetLabel = screen.queryByText(`${props.element.label}`)
    expect(widgetLabel).toBeInTheDocument()
  })

  it("pass labelVisibility prop to StyledWidgetLabel correctly when hidden", () => {
    const props = getProps({
      labelVisibility: {
        value: LabelVisibilityMessageProto.LabelVisibilityOptions.HIDDEN,
      },
    })

    render(<TextInput {...props} />)
    expect(screen.getByTestId("stWidgetLabel")).toHaveStyle(
      "visibility: hidden"
    )
  })

  it("pass labelVisibility prop to StyledWidgetLabel correctly when collapsed", () => {
    const props = getProps({
      labelVisibility: {
        value: LabelVisibilityMessageProto.LabelVisibilityOptions.COLLAPSED,
      },
    })
    render(<TextInput {...props} />)
    expect(screen.getByTestId("stWidgetLabel")).toHaveStyle("display: none")
  })

  it("shows a placeholder", () => {
    const props = getProps()
    render(<TextInput {...props} />)

    const textInput = screen.getByRole("textbox")
    expect(textInput).toHaveAttribute("placeholder", props.element.placeholder)
  })

  it("handles default text input type properly", () => {
    const defaultProps = getProps({ type: TextInputProto.Type.DEFAULT })
    render(<TextInput {...defaultProps} />)
    const textInput = screen.getByRole("textbox")
    expect(textInput).toHaveAttribute("type", "text")
    // Check that no show/hide button renders
    const textInputContainer = screen.getByTestId("textInputRootElement")
    const showButton = within(textInputContainer).queryByRole("button")
    expect(showButton).not.toBeInTheDocument()
  })

  it("handles password text input type properly", () => {
    const passwordProps = getProps({ type: TextInputProto.Type.PASSWORD })
    render(<TextInput {...passwordProps} />)
    const passwordTextInput = screen.getByPlaceholderText("Placeholder")
    expect(passwordTextInput).toHaveAttribute("type", "password")
    // Check for the show/hide button
    const textInputContainer = screen.getByTestId("textInputRootElement")
    const showButton = within(textInputContainer).getByRole("button")
    expect(showButton).toBeInTheDocument()
  })

  it("handles TextInputProto.autocomplete", () => {
    let props = getProps()
    const { unmount } = render(<TextInput {...props} />)
    const textInput = screen.getByRole("textbox")
    expect(textInput).toHaveAttribute("autoComplete", "")
    // unmount the initial component
    unmount()

    props = getProps({ autocomplete: "one-time-password" })
    render(<TextInput {...props} />)
    const autocompleteTextInput = screen.getByRole("textbox")
    expect(autocompleteTextInput).toHaveAttribute(
      "autoComplete",
      "one-time-password"
    )
  })

  it("sets widget value on mount", () => {
    const props = getProps()
    jest.spyOn(props.widgetMgr, "setStringValue")
    render(<TextInput {...props} />)

    expect(props.widgetMgr.setStringValue).toHaveBeenCalledWith(
      props.element,
      props.element.default,
      { fromUi: false }
    )
  })

  it("has correct className and style", () => {
    const props = getProps()
    render(<TextInput {...props} />)
    const textInput = screen.getByTestId("stTextInput")

    expect(textInput).toHaveClass("row-widget")
    expect(textInput).toHaveClass("stTextInput")
    expect(textInput).toHaveStyle(`width: ${props.width}px`)
  })

  it("can be disabled", () => {
    const props = getProps({}, { disabled: true })
    render(<TextInput {...props} />)
    const textInput = screen.getByRole("textbox")
    expect(textInput).toBeDisabled()
  })

  it("sets widget value on blur", () => {
    const props = getProps()
    jest.spyOn(props.widgetMgr, "setStringValue")
    render(<TextInput {...props} />)

    const textInput = screen.getByRole("textbox")
    fireEvent.change(textInput, { target: { value: "testing" } })
    fireEvent.blur(textInput)

    expect(props.widgetMgr.setStringValue).toHaveBeenCalledWith(
      props.element,
      "testing",
      {
        fromUi: true,
      }
    )
  })

  it("sets widget value when enter is pressed", async () => {
    const user = userEvent.setup()
    const props = getProps()
    jest.spyOn(props.widgetMgr, "setStringValue")
    render(<TextInput {...props} />)
    const textInput = screen.getByRole("textbox")

    // userEvent necessary to trigger onKeyPress
    // fireEvent only dispatches DOM events vs. simulating full interactions
    await user.click(textInput)
    await user.keyboard("testing{Enter}")

    expect(props.widgetMgr.setStringValue).toHaveBeenLastCalledWith(
      props.element,
      "testing",
      {
        fromUi: true,
      }
    )
  })

  it("doesn't set widget value when not dirty", () => {
    const props = getProps()
    jest.spyOn(props.widgetMgr, "setStringValue")
    render(<TextInput {...props} />)

    const textInput = screen.getByRole("textbox")
    fireEvent.keyPress(textInput, { key: "Enter" })

    expect(props.widgetMgr.setStringValue).toHaveBeenCalledTimes(1)

    fireEvent.blur(textInput)
    expect(props.widgetMgr.setStringValue).toHaveBeenCalledTimes(1)
  })

  it("limits input length if max_chars is passed", () => {
    const props = getProps({ maxChars: 10 })
    render(<TextInput {...props} />)

    const textInput = screen.getByRole("textbox")
    fireEvent.change(textInput, { target: { value: "0123456789" } })
    expect(textInput).toHaveValue("0123456789")

    fireEvent.change(textInput, { target: { value: "0123456789a" } })
    expect(textInput).toHaveValue("0123456789")
  })

  it("does update widget value on text changes when inside of a form", async () => {
    const props = getProps({ formId: "formId" })
    const setStringValueSpy = jest.spyOn(props.widgetMgr, "setStringValue")

    render(<TextInput {...props} />)

    const textInput = screen.getByRole("textbox")
    fireEvent.change(textInput, { target: { value: "TEST" } })
    expect(textInput).toHaveValue("TEST")

    expect(
      await screen.findByText("Press Enter to submit form")
    ).toBeInTheDocument()

    expect(setStringValueSpy).toHaveBeenCalledWith(props.element, "TEST", {
      fromUi: true,
    })
  })

  it("does not update widget value on text changes when outside of a form", async () => {
    const props = getProps()
    jest.spyOn(props.widgetMgr, "setStringValue")
    render(<TextInput {...props} />)

    const textInput = screen.getByRole("textbox")
    fireEvent.change(textInput, { target: { value: "TEST" } })
    expect(textInput).toHaveValue("TEST")

    expect(await screen.findByText("Press Enter to apply")).toBeInTheDocument()

    // Check that the last call was in componentDidMount.
    expect(props.widgetMgr.setStringValue).toHaveBeenLastCalledWith(
      props.element,
      props.element.default,
      {
        fromUi: false,
      }
    )
  })

  it("resets its value when form is cleared", () => {
    // Create a widget in a clearOnSubmit form
    const props = getProps({ formId: "form" })
    props.widgetMgr.setFormClearOnSubmit("form", true)

    jest.spyOn(props.widgetMgr, "setStringValue")

    render(<TextInput {...props} />)
    const textInput = screen.getByRole("textbox")
    // Change the widget value
    fireEvent.change(textInput, { target: { value: "TEST" } })

    // "Submit" the form
    props.widgetMgr.submitForm("form")

    // Our widget should be reset, and the widgetMgr should be updated
    expect(textInput).toHaveValue(props.element.default)
    expect(props.widgetMgr.setStringValue).toHaveBeenLastCalledWith(
      props.element,
      props.element.default,
      {
        fromUi: true,
      }
    )
  })
})<|MERGE_RESOLUTION|>--- conflicted
+++ resolved
@@ -15,22 +15,14 @@
  */
 
 import React from "react"
-<<<<<<< HEAD
-
-import { Input as UIInput } from "baseui/input"
-
-import { shallow, mount } from "@streamlit/lib/src/test_util"
-import { WidgetStateManager } from "@streamlit/lib/src/WidgetStateManager"
-import { mockTheme } from "@streamlit/lib/src/mocks/mockTheme"
-=======
 import "@testing-library/jest-dom"
 
 import { screen, fireEvent, within } from "@testing-library/react"
 import userEvent from "@testing-library/user-event"
 import { render } from "@streamlit/lib/src/test_util"
 import { WidgetStateManager } from "@streamlit/lib/src/WidgetStateManager"
-
->>>>>>> 44be911e
+import { mockTheme } from "@streamlit/lib/src/mocks/mockTheme"
+
 import {
   TextInput as TextInputProto,
   LabelVisibilityMessage as LabelVisibilityMessageProto,
@@ -55,11 +47,8 @@
     sendRerunBackMsg: jest.fn(),
     formsDataChanged: jest.fn(),
   }),
-<<<<<<< HEAD
   theme: mockTheme.emotion,
-=======
   ...widgetProps,
->>>>>>> 44be911e
 })
 
 describe("TextInput widget", () => {
