/**
 * Copyright (c) Streamlit Inc. (2018-2022) Snowflake Inc. (2022)
 *
 * Licensed under the Apache License, Version 2.0 (the "License");
 * you may not use this file except in compliance with the License.
 * You may obtain a copy of the License at
 *
 *     http://www.apache.org/licenses/LICENSE-2.0
 *
 * Unless required by applicable law or agreed to in writing, software
 * distributed under the License is distributed on an "AS IS" BASIS,
 * WITHOUT WARRANTIES OR CONDITIONS OF ANY KIND, either express or implied.
 * See the License for the specific language governing permissions and
 * limitations under the License.
 */

// Private members use _.
/* eslint-disable no-underscore-dangle */

import {
  StructRow,
  Table,
  Vector,
  tableFromIPC,
  Null,
  Field,
  Dictionary,
  Struct,
} from "apache-arrow"
import { immerable, produce } from "immer"
import { range, unzip, zip } from "lodash"
import moment from "moment-timezone"
import numbro from "numbro"

import { IArrow, Styler as StylerProto } from "src/autogen/proto"

<<<<<<< HEAD
import { notNullOrUndefined, isNullOrUndefined } from "src/lib/utils"
=======
import { notNullOrUndefined } from "src/lib/utils"
>>>>>>> 863ba847

/** Data types used by ArrowJS. */
export type DataType =
  | null
  | boolean
  | number
  | string
  | Date // datetime
  | Int32Array // int
  | Uint8Array // bytes
  | Uint32Array // Decimal
  | Vector // arrays
  | StructRow // interval
  | Dictionary // categorical
  | Struct // dict

/**
 * A row-major grid of DataFrame index header values.
 */
type IndexValue = Vector | number[]

/**
 * A row-major grid of DataFrame index header values.
 */
type Index = IndexValue[]

/**
 * A row-major grid of DataFrame column header values.
 * NOTE: ArrowJS automatically formats the columns in schema, i.e. we always get strings.
 */
type Columns = string[][]

/**
 * A row-major grid of DataFrame data.
 */
type Data = Table

// This type should be recursive as there can be nested structures.
// Example: list[int64], list[list[unicode]], etc.
// NOTE: Commented out until we can find a way to properly define recursive types.
//
// enum DataTypeName {
//   Empty = "empty",
//   Boolean = "bool",
//   Number = "int64",
//   Float = "float64",
//   String = "unicode",
//   Date = "date", // "datetime", "datetimetz"
//   Bytes = "bytes",
//   Object = "object",
//   List = "list[int64]",
// }

/** DataFrame index and data types. */
interface Types {
  /** Types for each index column. */
  index: Type[]

  /** Types for each data column. */
  // NOTE: `DataTypeName` should be used here, but as it's hard (maybe impossible)
  // to define such recursive types in TS, `string` will suffice for now.
  data: Type[]
}

/** Type information for single-index columns, and data columns. */
export interface Type {
  /** Type name. */
  // NOTE: `DataTypeName` should be used here, but as it's hard (maybe impossible)
  // to define such recursive types in TS, `string` will suffice for now.
  pandas_type: IndexTypeName | string

  numpy_type: string

  /** Type metadata. */
  meta?: Record<string, any> | null
}

// type IntervalData = "int64" | "uint64" | "float64" | "datetime64[ns]"
type IntervalClosed = "left" | "right" | "both" | "neither"
// type IntervalIndex = `interval[${IntervalData}, ${IntervalClosed}]`

// Our current Typescript version (3.9.5) doesn't support template literal types,
// so we have to use string literals for now.
type IntervalIndex = string

/** Interval data type. */
interface Interval {
  left: number
  right: number
}

export enum IndexTypeName {
  CategoricalIndex = "categorical",
  DatetimeIndex = "datetime",
  Float64Index = "float64",
  Int64Index = "int64",
  RangeIndex = "range",
  UInt64Index = "uint64",
  UnicodeIndex = "unicode",

  // Not fully supported.
  PeriodIndex = "period[Q-DEC]",

  // Throws an error.
  TimedeltaIndex = "time",
}

/**
 * The Arrow table schema. It's a blueprint that tells us where data
 * is stored in the associated table. (Arrow stores the schema as a JSON string,
 * and we parse it into this typed object - so these member names come from
 * Arrow.)
 */
interface Schema {
  /**
   * The DataFrame's index names (either provided by user or generated,
   * guaranteed unique). It is used to fetch the index data. Each DataFrame has
   * at least 1 index. There are many different index types; for most of them
   * the index name is stored as a string, but for the "range" index a `RangeIndex`
   * object is used. A `RangeIndex` is only ever by itself, never as part of a
   * multi-index. The length represents the dimensions of the DataFrame's index grid.
   *
   * Example:
   * Range index: [{ kind: "range", name: null, start: 1, step: 1, stop: 5 }]
   * Other index types: ["__index_level_0__", "foo", "bar"]
   */
  index_columns: (string | RangeIndex)[]

  /**
   * Schemas for each column (index *and* data columns) in the DataFrame.
   */
  columns: ColumnSchema[]

  /**
   * DataFrame column headers.
   * The length represents the dimensions of the DataFrame's columns grid.
   */
  column_indexes: ColumnSchema[]
}

/** Metadata for the "range" index type. */
interface RangeIndex {
  kind: "range"
  name: string | null
  start: number
  step: number
  stop: number
}

/**
 * Metadata for a single column in an Arrow table.
 * (This can describe an index *or* a data column.)
 */
interface ColumnSchema {
  /**
   * The fieldName of the column.
   * For a single-index column, this is just the name of the column (e.g. "foo").
   * For a multi-index column, this is a stringified tuple (e.g. "('1','foo')")
   */
  field_name: string

  /**
   * Column-specific metadata. Only used by certain column types
   * (e.g. CategoricalIndex has `num_categories`.)
   */
  metadata: Record<string, any> | null

  /** The name of the column. */
  name: string | null

  /**
   * The type of the column. When `pandas_type == "object"`, `numpy_type`
   * will have a more specific type.
   */
  pandas_type: string

  /**
   * When `pandas_type === "object"`, this field contains the object type.
   * If pandas_type has another value, numpy_type is ignored.
   */
  numpy_type: string
}

/** DataFrame's Styler information. */
interface Styler {
  /** Styler's UUID. */
  uuid: string

  /** Optional user-specified caption. */
  caption: string | null

  /** DataFrame's CSS styles. */
  styles: string | null

  /**
   * Stringified versions of each cell in the DataFrame, in the
   * user-specified format.
   */
  displayValues: Quiver
}

/** Dimensions of the DataFrame. */
interface DataFrameDimensions {
  headerRows: number
  headerColumns: number
  dataRows: number
  dataColumns: number
  rows: number
  columns: number
}

/**
 * There are 4 cell types:
 *  - blank, cells that are not part of index headers, column headers, or data
 *  - index, index header cells
 *  - columns, column header cells
 *  - data, data cells
 */
export enum DataFrameCellType {
  BLANK = "blank",
  INDEX = "index",
  COLUMNS = "columns",
  DATA = "data",
}

/** Data for a single cell in a DataFrame. */
export interface DataFrameCell {
  /** The cell's type (blank, index, columns, or data). */
  type: DataFrameCellType

  /** The cell's CSS id, if the DataFrame has Styler. */
  cssId?: string

  /** The cell's CSS class. */
  cssClass: string

  /** The cell's content. */
  content: DataType

  /** The cell's content type. */
  // For "blank" cells "contentType" is undefined.
  contentType?: Type

  /** The cell's field. */
  field?: Field

  /**
   * The cell's formatted content string, if the DataFrame was created with a Styler.
   * If the DataFrame is unstyled, displayContent will be undefined, and display
   * code should apply a default formatting to the `content` value instead.
   */
  displayContent?: string
}

/**
 * Parses data from an Arrow table, and stores it in a row-major format
 * (which is more useful for our frontend display code than Arrow's columnar format).
 */
export class Quiver {
  /**
   * Plain objects (objects without a prototype), arrays, Maps and Sets are always drafted by Immer.
   * Every other object must use the immerable symbol to mark itself as compatible with Immer.
   * When one of these objects is mutated within a producer, its prototype is preserved between copies.
   * Source: https://immerjs.github.io/immer/complex-objects/
   */
  [immerable] = true

  /** DataFrame's index (matrix of row names). */
  private _index: Index

  /** DataFrame's column labels (matrix of column names). */
  private _columns: Columns

  /** DataFrame's index names. */
  private _indexNames: string[]

  /** DataFrame's data. */
  private _data: Data

  /** Definition for DataFrame's fields. */
  private _fields: Field[]

  /** Types for DataFrame's index and data. */
  private _types: Types

  /** [optional] DataFrame's Styler data. This will be defined if the user styled the dataframe. */
  private readonly _styler?: Styler

  constructor(element: IArrow) {
    const table = tableFromIPC(element.data)
    const schema = Quiver.parseSchema(table)
    const rawColumns = Quiver.getRawColumns(schema)
    const fields = table.schema.fields || []

    const index = Quiver.parseIndex(table, schema)
    const columns = Quiver.parseColumns(schema)
    const indexNames = Quiver.parseIndexNames(schema)
    const data = Quiver.parseData(table, columns, rawColumns)
    const types = Quiver.parseTypes(table, schema)
    const styler = element.styler
      ? Quiver.parseStyler(element.styler as StylerProto)
      : undefined

    // The assignment is done below to avoid partially populating the instance
    // if an error is thrown.
    this._index = index
    this._columns = columns
    this._data = data
    this._types = types
    this._fields = fields
    this._styler = styler
    this._indexNames = indexNames
  }

  /** Parse Arrow table's schema from a JSON string to an object. */
  private static parseSchema(table: Table): Schema {
    const schema = table.schema.metadata.get("pandas")
    if (schema == null) {
      // This should never happen!
      throw new Error("Table schema is missing.")
    }
    return JSON.parse(schema)
  }

  /** Get unprocessed column names for data columns. Needed for selecting
   * data columns when there are multi-columns. */
  private static getRawColumns(schema: Schema): string[] {
    return (
      schema.columns
        .map(columnSchema => columnSchema.field_name)
        // Filter out all index columns
        .filter(columnName => !schema.index_columns.includes(columnName))
    )
  }

  /** Parse DataFrame's index header values. */
  private static parseIndex(table: Table, schema: Schema): Index {
    return schema.index_columns
      .map(indexName => {
        // Generate a range using the "range" index metadata.
        if (Quiver.isRangeIndex(indexName)) {
          const { start, stop, step } = indexName
          return range(start, stop, step)
        }

        // Otherwise, use the index name to get the index column data.
        const column = table.getChild(indexName as string)
        if (column instanceof Vector && column.type instanceof Null) {
          return null
        }
        return column
      })
      .filter(
        (column: IndexValue | null): column is IndexValue => column !== null
      )
  }

  /** Parse DataFrame's index header names. */
  private static parseIndexNames(schema: Schema): string[] {
    return schema.index_columns.map(indexName => {
      // Range indices are treated differently:
      if (Quiver.isRangeIndex(indexName)) {
        const { name } = indexName
        return name || ""
      }
      if (indexName.startsWith("__index_level_")) {
        // Unnamed indices can have a name like "__index_level_0__".
        return ""
      }
      return indexName
    })
  }

  /** Parse DataFrame's column header values. */
  private static parseColumns(schema: Schema): Columns {
    // If DataFrame `columns` has multi-level indexing, the length of
    // `column_indexes` will show how many levels there are.
    const isMultiIndex = schema.column_indexes.length > 1

    // Perform the following transformation:
    // ["('1','foo')", "('2','bar')", "('3','baz')"] -> ... -> [["1", "2", "3"], ["foo", "bar", "baz"]]
    return unzip(
      schema.columns
        .map(columnSchema => columnSchema.field_name)
        // Filter out all index columns
        .filter(fieldName => !schema.index_columns.includes(fieldName))
        .map(fieldName =>
          isMultiIndex
            ? JSON.parse(
                fieldName
                  .replace(/\(/g, "[")
                  .replace(/\)/g, "]")
                  .replace(/'/g, '"')
              )
            : [fieldName]
        )
    )
  }

  /** Parse DataFrame's data. */
  private static parseData(
    table: Table,
    columns: Columns,
    rawColumns: string[]
  ): Data {
    const numDataRows = table.numRows
    const numDataColumns = columns.length > 0 ? columns[0].length : 0
    if (numDataRows === 0 || numDataColumns === 0) {
      return table.select([])
    }

    return table.select(rawColumns)
  }

  /** Parse DataFrame's index and data types. */
  private static parseTypes(table: Table, schema: Schema): Types {
    const index = Quiver.parseIndexType(schema)
    const data = Quiver.parseDataType(table, schema)
    return { index, data }
  }

  /** Parse types for each index column. */
  private static parseIndexType(schema: Schema): Type[] {
    return schema.index_columns.map(indexName => {
      if (Quiver.isRangeIndex(indexName)) {
        return {
          pandas_type: IndexTypeName.RangeIndex,
          numpy_type: IndexTypeName.RangeIndex,
          meta: indexName as RangeIndex,
        }
      }

      // Find the index column we're looking for in the schema.
      const indexColumn = schema.columns.find(
        column => column.field_name === indexName
      )

      // This should never happen!
      if (!indexColumn) {
        throw new Error(`${indexName} index not found.`)
      }

      return {
        pandas_type: indexColumn.pandas_type,
        numpy_type: indexColumn.numpy_type,
        meta: indexColumn.metadata,
      }
    })
  }

  /**
   * Returns the categorical options defined for a given column.
   * Returns undefined if the column is not categorical.
   */
  public getCategoricalOptions(columnIndex: number): string[] | undefined {
    // TODO(lukasmasuch): Should we also support headcolumns here?
    const { columns: numColumns } = this.dimensions

    if (columnIndex < 0 || columnIndex >= numColumns) {
      throw new Error(`Column index is out of range: ${columnIndex}`)
    }

    if (!(this._fields[columnIndex].type instanceof Dictionary)) {
      // This is not a categorical column
      return undefined
    }

    const categoricalDict =
      this._data.getChildAt(columnIndex)?.data[0]?.dictionary
    if (categoricalDict) {
      // get all values into a list
      const values = []

      for (let i = 0; i < categoricalDict.length; i++) {
        values.push(categoricalDict.get(i))
      }
      return values
    }
    return undefined
  }

  /** Parse types for each non-index column. */
  private static parseDataType(table: Table, schema: Schema): Type[] {
    return (
      schema.columns
        // Filter out all index columns
        .filter(
          columnSchema =>
            !schema.index_columns.includes(columnSchema.field_name)
        )
        .map(columnSchema => ({
          pandas_type: columnSchema.pandas_type,
          numpy_type: columnSchema.numpy_type,
          meta: columnSchema.metadata,
        }))
    )
  }

  /** Parse styler information from proto. */
  private static parseStyler(styler: StylerProto): Styler {
    return {
      uuid: styler.uuid,
      caption: styler.caption,
      styles: styler.styles,

      // Recursively create a new Quiver instance for Styler's display values.
      // This values will be used for rendering the DataFrame, while the original values
      // will be used for sorting, etc.
      displayValues: new Quiver({ data: styler.displayValues }),
    }
  }

  /** Concatenate the original DataFrame index with the given one. */
  private concatIndexes(otherIndex: Index, otherIndexTypes: Type[]): Index {
    // If one of the `index` arrays is empty, return the other one.
    // Otherwise, they will have different types and an error will be thrown.
    if (otherIndex.length === 0) {
      return this._index
    }
    if (this._index.length === 0) {
      return otherIndex
    }

    // Make sure indexes have same types.
    if (!Quiver.sameIndexTypes(this._types.index, otherIndexTypes)) {
      const receivedIndexTypes = otherIndexTypes.map(index =>
        Quiver.getTypeName(index)
      )
      const expectedIndexTypes = this._types.index.map(index =>
        Quiver.getTypeName(index)
      )

      throw new Error(`
Unsupported operation. The data passed into \`add_rows()\` must have the same
index signature as the original data.

In this case, \`add_rows()\` received \`${JSON.stringify(receivedIndexTypes)}\`
but was expecting \`${JSON.stringify(expectedIndexTypes)}\`.
`)
    }

    if (this._types.index.length === 0) {
      // This should never happen!
      throw new Error("There was an error while parsing index types.")
    }

    // NOTE: "range" index cannot be a part of a multi-index, i.e.
    // if the index type is "range", there will only be one element in the index array.
    if (this._types.index[0].pandas_type === IndexTypeName.RangeIndex) {
      // Continue the sequence for a "range" index.
      // NOTE: The metadata of the original index will be used, i.e.
      // if both indexes are of type "range" and they have different
      // metadata (start, step, stop) values, the metadata of the given
      // index will be ignored.
      const { step, stop } = this._types.index[0].meta as RangeIndex
      otherIndex = [
        range(
          stop,
          // End is not inclusive
          stop + otherIndex[0].length * step,
          step
        ),
      ]
    }

    // Concatenate each index with its counterpart in the other table
    const zipped = zip(this._index, otherIndex)
    // @ts-ignore We know the two indexes are of the same size
    return zipped.map(a => a[0].concat(a[1]))
  }

  /** True if both arrays contain the same index types in the same order. */
  private static sameIndexTypes(t1: Type[], t2: Type[]): boolean {
    // Make sure both indexes have same dimensions.
    if (t1.length !== t2.length) {
      return false
    }

    return t1.every(
      (type: Type, index: number) =>
        index < t2.length &&
        Quiver.getTypeName(type) === Quiver.getTypeName(t2[index])
    )
  }

  /** Concatenate the original DataFrame data with the given one. */
  private concatData(otherData: Data, otherDataType: Type[]): Data {
    // If one of the `data` arrays is empty, return the other one.
    // Otherwise, they will have different types and an error will be thrown.
    if (otherData.numCols === 0) {
      return this._data
    }
    if (this._data.numCols === 0) {
      return otherData
    }

    // Make sure `data` arrays have the same types.
    if (!Quiver.sameDataTypes(this._types.data, otherDataType)) {
      const receivedDataTypes = otherDataType.map(t => t.pandas_type)
      const expectedDataTypes = this._types.data.map(t => t.pandas_type)

      throw new Error(`
Unsupported operation. The data passed into \`add_rows()\` must have the same
data signature as the original data.

In this case, \`add_rows()\` received \`${JSON.stringify(receivedDataTypes)}\`
but was expecting \`${JSON.stringify(expectedDataTypes)}\`.
`)
    }

    // Remove extra columns from the "other" DataFrame.
    // Columns from otherData are used by index without checking column names.
    const slicedOtherData = otherData.selectAt(range(0, this._data.numCols))
    return this._data.concat(slicedOtherData)
  }

  /** True if both arrays contain the same data types in the same order. */
  private static sameDataTypes(t1: Type[], t2: Type[]): boolean {
    // NOTE: We remove extra columns from the DataFrame that we add rows from.
    // Thus, as long as the length of `t2` is >= than `t1`, this will work properly.
    // For columns, `pandas_type` will point us to the correct type.
    return t1.every(
      (type: Type, index: number) =>
        type.pandas_type === t2[index]?.pandas_type
    )
  }

  /** Concatenate index and data types. */
  private concatTypes(otherTypes: Types): Types {
    const index = this.concatIndexTypes(otherTypes.index)
    const data = this.concatDataTypes(otherTypes.data)
    return { index, data }
  }

  /** Concatenate index types. */
  private concatIndexTypes(otherIndexTypes: Type[]): Type[] {
    // If one of the `types` arrays is empty, return the other one.
    // Otherwise, an empty array will be returned.
    if (otherIndexTypes.length === 0) {
      return this._types.index
    }
    if (this._types.index.length === 0) {
      return otherIndexTypes
    }

    // Make sure indexes have same types.
    if (!Quiver.sameIndexTypes(this._types.index, otherIndexTypes)) {
      const receivedIndexTypes = otherIndexTypes.map(index =>
        Quiver.getTypeName(index)
      )
      const expectedIndexTypes = this._types.index.map(index =>
        Quiver.getTypeName(index)
      )

      throw new Error(`
Unsupported operation. The data passed into \`add_rows()\` must have the same
index signature as the original data.

In this case, \`add_rows()\` received \`${JSON.stringify(receivedIndexTypes)}\`
but was expecting \`${JSON.stringify(expectedIndexTypes)}\`.
`)
    }

    // TL;DR This sets the new stop value.
    return this._types.index.map(indexType => {
      // NOTE: "range" index cannot be a part of a multi-index, i.e.
      // if the index type is "range", there will only be one element in the index array.
      if (indexType.pandas_type === IndexTypeName.RangeIndex) {
        const { stop, step } = indexType.meta as RangeIndex
        const {
          start: otherStart,
          stop: otherStop,
          step: otherStep,
        } = otherIndexTypes[0].meta as RangeIndex
        const otherRangeIndexLength = (otherStop - otherStart) / otherStep
        const newStop = stop + otherRangeIndexLength * step
        return {
          ...indexType,
          meta: {
            ...indexType.meta,
            stop: newStop,
          },
        }
      }
      return indexType
    })
  }

  /** Concatenate types of data columns. */
  private concatDataTypes(otherDataTypes: Type[]): Type[] {
    if (this._types.data.length === 0) {
      return otherDataTypes
    }

    return this._types.data
  }

  /** True if the index name represents a "range" index. */
  private static isRangeIndex(
    indexName: string | RangeIndex
  ): indexName is RangeIndex {
    return typeof indexName === "object" && indexName.kind === "range"
  }

  /** Formats an interval index. */
  private static formatIntervalType(
    data: StructRow,
    typeName: IntervalIndex
  ): string {
    const match = typeName.match(/interval\[(.+), (both|left|right|neither)\]/)
    if (match === null) {
      throw new Error(`Invalid interval type: ${typeName}`)
    }
    const [, subtype, closed] = match
    return this.formatInterval(data, subtype, closed as IntervalClosed)
  }

  private static formatInterval(
    data: StructRow,
    subtype: string,
    closed: IntervalClosed
  ): string {
    const interval = data.toJSON() as Interval

    const leftBracket = closed === "both" || closed === "left" ? "[" : "("
    const rightBracket = closed === "both" || closed === "right" ? "]" : ")"
    const leftInterval = Quiver.format(interval.left, {
      pandas_type: subtype,
      numpy_type: subtype,
    })
    const rightInterval = Quiver.format(interval.right, {
      pandas_type: subtype,
      numpy_type: subtype,
    })

    return `${leftBracket + leftInterval}, ${rightInterval + rightBracket}`
  }

  /** Returns type for a single-index column or data column. */
  public static getTypeName(type: Type): IndexTypeName | string {
    // For `PeriodIndex` and `IntervalIndex` types are kept in `numpy_type`,
    // for the rest of the indexes in `pandas_type`.
    return type.pandas_type === "object" ? type.numpy_type : type.pandas_type
  }

  /** Takes the data and it's type and nicely formats it. */
  public static format(x: DataType, type?: Type, field?: Field): string {
    const typeName = type && Quiver.getTypeName(type)
    if (x == null) {
      return "<NA>"
    }

    // date
    const isDate = x instanceof Date || Number.isFinite(x)
    if (isDate && typeName === "date") {
      return moment.utc(x as Date | number).format("YYYY-MM-DD")
    }
    // datetimetz
    if (isDate && typeName === "datetimetz") {
      const meta = type?.meta
      let datetime = moment(x as Date | number)

      if (meta?.timezone) {
        if (moment.tz.zone(meta?.timezone)) {
          // uses timezone notation
          datetime = datetime.tz(meta?.timezone)
        } else {
          // uses UTC offset notation
          datetime = datetime.utcOffset(meta?.timezone)
        }
      }

      return datetime.format("YYYY-MM-DDTHH:mm:ssZ")
    }
    // datetime, datetime64, datetime64[ns], etc.
    if (isDate && typeName?.startsWith("datetime")) {
      return moment.utc(x as Date | number).format("YYYY-MM-DDTHH:mm:ss")
    }

    if (typeName?.startsWith("interval")) {
      return Quiver.formatIntervalType(
        x as StructRow,
        typeName as IntervalIndex
      )
    }

    if (typeName === "categorical") {
      if (field?.metadata.get("ARROW:extension:name") === "pandas.interval") {
        const { subtype, closed } = JSON.parse(
          field?.metadata.get("ARROW:extension:metadata") as string
        )
        return Quiver.formatInterval(x as StructRow, subtype, closed)
        // TODO: We should add support for pandas.Period here.
        //  See: https://github.com/streamlit/streamlit/issues/5392
      }
      return String(x)
    }

    if (typeName === "decimal") {
      // Support decimal type
      // Unfortunately, this still can fail in certain situations:
      // https://github.com/apache/arrow/issues/22932
      // https://github.com/streamlit/streamlit/issues/5864
      const decimalStr = x.toString()
      if (
<<<<<<< HEAD
        isNullOrUndefined(field?.type?.scale) ||
=======
        !notNullOrUndefined(field?.type?.scale) ||
>>>>>>> 863ba847
        Number.isNaN(field?.type?.scale) ||
        field?.type?.scale > decimalStr.length
      ) {
        return decimalStr
      }
      const scaleIndex = decimalStr.length - field?.type?.scale
<<<<<<< HEAD
=======
      if (scaleIndex === 0) {
        return `0.${decimalStr}`
      }

>>>>>>> 863ba847
      return `${decimalStr.slice(0, scaleIndex)}.${decimalStr.slice(
        scaleIndex
      )}`
    }

    // Nested arrays and objects.
    if (typeName === "object" || typeName?.startsWith("list")) {
      if (field?.type instanceof Struct) {
        // This type is used by python dictionary values

        // Workaround: Arrow JS adds all properties from all cells
        // as fields. When you convert to string, it will contain lots of fields with
        // null values. To mitigate this, we filter out null values.

        return JSON.stringify(x, (_key, value) => {
          if (!notNullOrUndefined(value)) {
            // Ignore null and undefined values ->
            return undefined
          }
          if (typeof value === "bigint") {
            return Number(value)
          }
          return value
        })
      }
      return JSON.stringify(x, (_key, value) =>
        typeof value === "bigint" ? Number(value) : value
      )
    }

    if (typeName === "float64" && Number.isFinite(x)) {
      return numbro(x).format("0,0.0000")
    }

    return String(x)
  }

  /** DataFrame's index (matrix of row names). */
  public get index(): Index {
    return this._index
  }

  /** DataFrame's index names. */
  public get indexNames(): string[] {
    return this._indexNames
  }

  /** DataFrame's column labels (matrix of column names). */
  public get columns(): Columns {
    return this._columns
  }

  /** DataFrame's data. */
  public get data(): Data {
    return this._data
  }

  /** Types for DataFrame's index and data. */
  public get types(): Types {
    return this._types
  }

  /**
   * The DataFrame's CSS id, if it has one.
   *
   * If the DataFrame has a Styler, the  CSS id is `T_${StylerUUID}`. Otherwise,
   * it's undefined.
   *
   * This id is used by styled tables and styled dataframes to associate
   * the Styler CSS with the styled data.
   */
  public get cssId(): string | undefined {
    if (this._styler?.uuid == null) {
      return undefined
    }

    return `T_${this._styler.uuid}`
  }

  /** The DataFrame's CSS styles, if it has a Styler. */
  public get cssStyles(): string | undefined {
    return this._styler?.styles || undefined
  }

  /** The DataFrame's caption, if it's been set. */
  public get caption(): string | undefined {
    return this._styler?.caption || undefined
  }

  /** The DataFrame's dimensions. */
  public get dimensions(): DataFrameDimensions {
    // TODO(lukasmasuch): this._index[0].length can be 0 if there are rows
    // but only an empty index. Probably not the best way to cross check the number
    // of rows.
    const [headerColumns, dataRowsCheck] = this._index.length
      ? [this._index.length, this._index[0].length]
      : [1, 0]

    const [headerRows, dataColumnsCheck] = this._columns.length
      ? [this._columns.length, this._columns[0].length]
      : [1, 0]

    const [dataRows, dataColumns] = this._data.numRows
      ? [this._data.numRows, this._data.numCols]
      : // If there is no data, default to the number of header columns.
        [0, dataColumnsCheck]

    // Sanity check: ensure the schema is not messed up. If this happens,
    // something screwy probably happened in addRows.
    if (
      (dataRows !== 0 && dataRows !== dataRowsCheck) ||
      (dataColumns !== 0 && dataColumns !== dataColumnsCheck)
    ) {
      throw new Error(
        "Dataframe dimensions don't align: " +
          `rows(${dataRows} != ${dataRowsCheck}) OR ` +
          `cols(${dataColumns} != ${dataColumnsCheck})`
      )
    }

    const rows = headerRows + dataRows
    const columns = headerColumns + dataColumns

    return {
      headerRows,
      headerColumns,
      dataRows,
      dataColumns,
      rows,
      columns,
    }
  }

  /** True if the DataFrame has no index, columns, and data. */
  public isEmpty(): boolean {
    return (
      this._index.length === 0 &&
      this._columns.length === 0 &&
      this._data.numRows === 0 &&
      this._data.numCols === 0
    )
  }

  /** Return a single cell in the table. */
  public getCell(rowIndex: number, columnIndex: number): DataFrameCell {
    const { headerRows, headerColumns, rows, columns } = this.dimensions

    if (rowIndex < 0 || rowIndex >= rows) {
      throw new Error(`Row index is out of range: ${rowIndex}`)
    }
    if (columnIndex < 0 || columnIndex >= columns) {
      throw new Error(`Column index is out of range: ${columnIndex}`)
    }

    const isBlankCell = rowIndex < headerRows && columnIndex < headerColumns
    const isIndexCell = rowIndex >= headerRows && columnIndex < headerColumns
    const isColumnsCell = rowIndex < headerRows && columnIndex >= headerColumns

    if (isBlankCell) {
      // Blank cells include `blank`.
      const cssClass = ["blank"]
      if (columnIndex > 0) {
        cssClass.push(`level${rowIndex}`)
      }

      return {
        type: DataFrameCellType.BLANK,
        cssClass: cssClass.join(" "),
        content: "",
      }
    }

    if (isIndexCell) {
      const dataRowIndex = rowIndex - headerRows

      const cssId = this._styler?.uuid
        ? `${this.cssId}level${columnIndex}_row${dataRowIndex}`
        : undefined

      // Index label cells include:
      // - row_heading
      // - row<n> where n is the numeric position of the row
      // - level<k> where k is the level in a MultiIndex
      const cssClass = [
        `row_heading`,
        `level${columnIndex}`,
        `row${dataRowIndex}`,
      ].join(" ")

      const contentType = this._types.index[columnIndex]
      const content = this.getIndexValue(dataRowIndex, columnIndex)

      return {
        type: DataFrameCellType.INDEX,
        cssId,
        cssClass,
        content,
        contentType,
      }
    }

    if (isColumnsCell) {
      const dataColumnIndex = columnIndex - headerColumns

      // Column label cells include:
      // - col_heading
      // - col<n> where n is the numeric position of the column
      // - level<k> where k is the level in a MultiIndex
      const cssClass = [
        `col_heading`,
        `level${rowIndex}`,
        `col${dataColumnIndex}`,
      ].join(" ")

      return {
        type: DataFrameCellType.COLUMNS,
        cssClass,
        content: this._columns[rowIndex][dataColumnIndex],
        // ArrowJS automatically converts "columns" cells to strings.
        // Keep ArrowJS structure for consistency.
        contentType: {
          pandas_type: IndexTypeName.UnicodeIndex,
          numpy_type: "object",
        },
      }
    }

    const dataRowIndex = rowIndex - headerRows
    const dataColumnIndex = columnIndex - headerColumns

    const cssId = this._styler?.uuid
      ? `${this.cssId}row${dataRowIndex}_col${dataColumnIndex}`
      : undefined

    // Data cells include `data`.
    const cssClass = [
      "data",
      `row${dataRowIndex}`,
      `col${dataColumnIndex}`,
    ].join(" ")

    const contentType = this._types.data[dataColumnIndex]
    const field = this._fields[dataColumnIndex]
    const content = this.getDataValue(dataRowIndex, dataColumnIndex)
    const displayContent = this._styler?.displayValues
      ? (this._styler.displayValues.getCell(rowIndex, columnIndex)
          .content as string)
      : undefined

    return {
      type: DataFrameCellType.DATA,
      cssId,
      cssClass,
      content,
      contentType,
      displayContent,
      field,
    }
  }

  public getIndexValue(rowIndex: number, columnIndex: number): any {
    const index = this._index[columnIndex]
    const value =
      index instanceof Vector ? index.get(rowIndex) : index[rowIndex]
    return value
  }

  public getDataValue(rowIndex: number, columnIndex: number): any {
    return this._data.getChildAt(columnIndex)?.get(rowIndex)
  }

  /**
   * Add the contents of another table (data + indexes) to this table.
   * Extra columns will not be created.
   */
  public addRows(other: Quiver): Quiver {
    if (this._styler || other._styler) {
      throw new Error(`
Unsupported operation. \`add_rows()\` does not support Pandas Styler objects.

If you do not need the Styler's styles, try passing the \`.data\` attribute of
the Styler object instead to concatenate just the underlying dataframe.

For example:
\`\`\`
st.add_rows(my_styler.data)
\`\`\`
`)
    }

    // Don't do anything if the incoming DataFrame is empty.
    if (other.isEmpty()) {
      return produce(this, (draft: Quiver) => draft)
    }

    // We need to handle this separately, as columns need to be reassigned.
    // We don't concatenate columns in the general case.
    if (this.isEmpty()) {
      return produce(other, (draft: Quiver) => draft)
    }

    // Concatenate all data into temporary variables. If any of
    // these operations fail, an error will be thrown and we'll prematurely
    // exit the function.
    const index = this.concatIndexes(other._index, other._types.index)
    const data = this.concatData(other._data, other._types.data)
    const types = this.concatTypes(other._types)

    // If we get here, then we had no concatenation errors.
    return produce(this, (draft: Quiver) => {
      draft._index = index
      draft._data = data
      draft._types = types
    })
  }
}<|MERGE_RESOLUTION|>--- conflicted
+++ resolved
@@ -34,11 +34,7 @@
 
 import { IArrow, Styler as StylerProto } from "src/autogen/proto"
 
-<<<<<<< HEAD
-import { notNullOrUndefined, isNullOrUndefined } from "src/lib/utils"
-=======
 import { notNullOrUndefined } from "src/lib/utils"
->>>>>>> 863ba847
 
 /** Data types used by ArrowJS. */
 export type DataType =
@@ -844,24 +840,17 @@
       // https://github.com/streamlit/streamlit/issues/5864
       const decimalStr = x.toString()
       if (
-<<<<<<< HEAD
-        isNullOrUndefined(field?.type?.scale) ||
-=======
         !notNullOrUndefined(field?.type?.scale) ||
->>>>>>> 863ba847
         Number.isNaN(field?.type?.scale) ||
         field?.type?.scale > decimalStr.length
       ) {
         return decimalStr
       }
       const scaleIndex = decimalStr.length - field?.type?.scale
-<<<<<<< HEAD
-=======
       if (scaleIndex === 0) {
         return `0.${decimalStr}`
       }
 
->>>>>>> 863ba847
       return `${decimalStr.slice(0, scaleIndex)}.${decimalStr.slice(
         scaleIndex
       )}`
