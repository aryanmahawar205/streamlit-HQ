--- conflicted
+++ resolved
@@ -14,10 +14,6 @@
  * limitations under the License.
  */
 
-<<<<<<< HEAD
-import { DataType, Type as QuiverType } from "src/lib/Quiver"
-=======
->>>>>>> 7d7df432
 import { GridCellKind, NumberCell } from "@glideapps/glide-data-grid"
 import { BaseColumnProps } from "./utils"
 import NumberColumn, { NumberColumnParams } from "./NumberColumn"
