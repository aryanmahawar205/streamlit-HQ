from random import random
import os
import platform
import streamlit as st
import time

st.title('Test of run-on-save')

secs_to_wait = 5

st.write('''
How to test this:

<<<<<<< HEAD
1. Make sure this page changes every few seconds
2. Turn off run-on-save, and try using the "Rerun"/"Always rerun" buttons
   in the status area.
=======
1. If run-on-save is on, make sure the page changes every few seconds. Then
   turn run-on-save off in the settigns menu and check (2).
2. If run-on-save is off, make sure "Rerun"/"Always rerun" buttons appear in
   the status area. Click "Always rerun" and check (1).
>>>>>>> 3bd74e88
''')

st.write('This should change every ', secs_to_wait, ' seconds: ', random())

# Sleep for 10s (rather than, say, 1s) because on the first run we need to
# make sure Streamlit and its proxy are fully initialized before the timer
# below expires. This can take several seconds.
status = st.empty()
for i in range(secs_to_wait, 0, -1):
    time.sleep(1)
    status.text('Sleeping %ss...' % i)

status.text('Touching %s' % __file__)

platform_system = platform.system()

if platform_system == 'Linux':
    cmd = (
        'sed -i '
        "'s/^# MODIFIED AT:.*/# MODIFIED AT: %(time)s/' %(file)s"
        ' && touch %(file)s' %  # sed on Linux modifies a different file.
        {'time': time.time(), 'file': __file__})

elif platform_system == 'Darwin':
    cmd = (
        'sed -i bak '
        "'s/^# MODIFIED AT:.*/# MODIFIED AT: %s/' %s" %
        (time.time(), __file__))

elif platform_system == 'Windows':
    raise Error('Windows not supported')

else:
    raise Error('Unknown platform')

os.system(cmd)

status.text('Touched %s' % __file__)

<<<<<<< HEAD
# MODIFIED AT: 1555101434.5799108
=======
# MODIFIED AT: 1555712286.7003388
>>>>>>> 3bd74e88
<|MERGE_RESOLUTION|>--- conflicted
+++ resolved
@@ -5,22 +5,15 @@
 import time
 
 st.title('Test of run-on-save')
-
 secs_to_wait = 5
 
 st.write('''
 How to test this:
 
-<<<<<<< HEAD
-1. Make sure this page changes every few seconds
-2. Turn off run-on-save, and try using the "Rerun"/"Always rerun" buttons
-   in the status area.
-=======
 1. If run-on-save is on, make sure the page changes every few seconds. Then
    turn run-on-save off in the settigns menu and check (2).
 2. If run-on-save is off, make sure "Rerun"/"Always rerun" buttons appear in
    the status area. Click "Always rerun" and check (1).
->>>>>>> 3bd74e88
 ''')
 
 st.write('This should change every ', secs_to_wait, ' seconds: ', random())
@@ -60,8 +53,4 @@
 
 status.text('Touched %s' % __file__)
 
-<<<<<<< HEAD
-# MODIFIED AT: 1555101434.5799108
-=======
-# MODIFIED AT: 1555712286.7003388
->>>>>>> 3bd74e88
+# MODIFIED AT: 1555712286.7003388