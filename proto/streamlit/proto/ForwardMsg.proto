--- conflicted
+++ resolved
@@ -23,11 +23,8 @@
 import "streamlit/proto/Common.proto";
 import "streamlit/proto/Delta.proto";
 import "streamlit/proto/GitInfo.proto";
-<<<<<<< HEAD
 import "streamlit/proto/Navigation.proto";
-=======
 import "streamlit/proto/Logo.proto";
->>>>>>> e4436684
 import "streamlit/proto/NewSession.proto";
 import "streamlit/proto/PageConfig.proto";
 import "streamlit/proto/PageInfo.proto";
@@ -85,7 +82,7 @@
     AutoRerun auto_rerun = 21;
 
     // App logo
-    Logo logo = 22;
+    Logo logo = 24;
 
     // Platform - message to host
     ParentMessage parent_message = 20;
@@ -103,11 +100,7 @@
   string debug_last_backmsg_id = 17;
 
   reserved 7, 8;
-<<<<<<< HEAD
-  // Next: 24
-=======
-  // Next: 23
->>>>>>> e4436684
+  // Next: 25
 }
 
 // ForwardMsgMetadata contains all data that does _not_ get hashed (or cached)
