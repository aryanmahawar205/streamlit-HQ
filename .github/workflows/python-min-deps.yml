name: Python Dependency Minimum Versions

on:
  push:
    branches:
      - "develop"
  pull_request:
    types: [opened, synchronize, reopened]
  # Allows workflow to be called from other workflows
  workflow_call:
    inputs:
      ref:
        required: true
        type: string

# Avoid duplicate workflows on same branch
concurrency:
  group: ${{ github.workflow }}-${{ github.ref }}-python-min
  cancel-in-progress: true

defaults:
  run:
    shell: bash --login -eo pipefail {0}

env:
  FORCE_COLOR: "1"

jobs:
  py_version:
    runs-on: ubuntu-latest

    strategy:
      fail-fast: false

    env:
      PYTHON_VERSION: "${{needs.build_info.outputs.PYTHON_MIN_VERSION}}"

    steps:
      - name: Checkout Streamlit code
        uses: actions/checkout@v4
        with:
          ref: ${{ inputs.ref }}
          persist-credentials: false
          submodules: "recursive"
          fetch-depth: 2
      - name: Set Python version vars
        uses: ./.github/actions/build_info
      - name: Set up Python ${{ env.PYTHON_MIN_VERSION }}
        uses: actions/setup-python@v5
        with:
          python-version: "${{ env.PYTHON_MIN_VERSION }}"
<<<<<<< HEAD

      # This section is an inlined copy of the make_init action
      # Both because we need to do some parts of it differently
      # and because it running in a separate action causes the python path
      # setup to work weirdly, so some tests fail unless you run an install
      # command in the workflow directly.
      - name: Restore pre-commit cache
        id: cache-pre-commit
        uses: actions/cache@v4
        with:
          path: ~/.cache/pre-commit
          key: v1-pre-commit-${{ env.pythonLocation }}-${{ hashFiles('**/.pre-commit-config.yaml') }}
      - name: Install pre-commit
        run: |
          pip install pre-commit
          pre-commit install-hooks
      - name: Setup Node
        uses: actions/setup-node@v4
        with:
          node-version-file: ".nvmrc"
          cache: "yarn"
          cache-dependency-path: "**/yarn.lock"
      - name: Initialize React
        run: |
          # Create the cache directory if it does not exist.
          mkdir -p $(yarn cache dir)
          make react-init
      - name: Install system dependencies
        run: |
          sudo apt update
          # dot & graphviz dependencies
          sudo apt install -y gnupg \
              graphviz \
              libgvc6
      # We require protoc >= 3.20, but Ubuntu 22.04 - the OS that these Github
      # Actions are running as of 2023.05.03 - doesn't have recent versions
      # of protoc in its package repository. To work around this, we vendor in
      # protoc 3.20.3.
      # We can remove the vendored protoc binary and this run step once Github
      # Actions moves to a newer version of Ubunutu.
      - name: Add vendored `protoc` to $PATH
        run: |
          echo "$PWD/vendor/protoc-26.1-linux-x86_64/bin" >> $GITHUB_PATH
      # Combine hashes of the Python interpreter, requirements files, and today's
      # date into a file whose hash will key the Python virtualenv.
      - name: Create Python environment cache key
        run: |
          md5sum $(which python) > $GITHUB_WORKSPACE/python_cache_key.md5
          md5sum lib/min-constraints-gen.txt >> $GITHUB_WORKSPACE/python_cache_key.md5
          md5sum lib/test-requirements.txt >> $GITHUB_WORKSPACE/python_cache_key.md5
          md5sum lib/setup.py >> $GITHUB_WORKSPACE/python_cache_key.md5
          md5sum Makefile >> $GITHUB_WORKSPACE/python_cache_key.md5
          date +%F >> $GITHUB_WORKSPACE/python_cache_key.md5
      - name: Restore virtualenv from cache
        id: cache-virtualenv
        uses: actions/cache@v4
        with:
          path: venv
          key: v1-python-venv-min-${{ hashFiles('**/python_cache_key.md5') }}
      - name: Create Virtual Env
        run: |
          python -m venv venv
          source venv/bin/activate
          pip install --upgrade pip
          pip install uv
          deactivate
      - name: Activate virtualenv
        run: echo 'source venv/bin/activate' >> $HOME/.bash_profile
      - name: Install deps
        run: make python-init-test-min-deps
=======
      - name: Setup virtual env
        uses: ./.github/actions/make_init
      - name: Install min dependencies (force reinstall)
        run: uv pip install -r lib/min-constraints-gen.txt --force-reinstall
>>>>>>> 7e43ee04
      - name: Generate Protobufs
        run: make protobuf
      - name: Make local modules visible
        run: uv pip install --editable ./lib --no-deps
      - name: Run Python Tests
        run: make pytest
      - name: CLI Smoke Tests
        run: make cli-smoke-tests
      - name: Validate min-constraints-gen
        run: |
          make gen-min-dep-constraints

          git_status=$(git status --porcelain -- lib/min-constraints-gen.txt)
          if [[ -n $git_status ]]; then
            echo "::error::The min constraints file is out of date! Please run \`make gen-min-dep-constraints\` and commit the result."
            echo "::group::git diff lib/min-constraints-gen.txt"
            git diff lib/min-constraints-gen.txt
            echo "::endgroup::"
            exit 1
          else
            echo "min constraints file is up to date."
          fi<|MERGE_RESOLUTION|>--- conflicted
+++ resolved
@@ -49,83 +49,10 @@
         uses: actions/setup-python@v5
         with:
           python-version: "${{ env.PYTHON_MIN_VERSION }}"
-<<<<<<< HEAD
-
-      # This section is an inlined copy of the make_init action
-      # Both because we need to do some parts of it differently
-      # and because it running in a separate action causes the python path
-      # setup to work weirdly, so some tests fail unless you run an install
-      # command in the workflow directly.
-      - name: Restore pre-commit cache
-        id: cache-pre-commit
-        uses: actions/cache@v4
-        with:
-          path: ~/.cache/pre-commit
-          key: v1-pre-commit-${{ env.pythonLocation }}-${{ hashFiles('**/.pre-commit-config.yaml') }}
-      - name: Install pre-commit
-        run: |
-          pip install pre-commit
-          pre-commit install-hooks
-      - name: Setup Node
-        uses: actions/setup-node@v4
-        with:
-          node-version-file: ".nvmrc"
-          cache: "yarn"
-          cache-dependency-path: "**/yarn.lock"
-      - name: Initialize React
-        run: |
-          # Create the cache directory if it does not exist.
-          mkdir -p $(yarn cache dir)
-          make react-init
-      - name: Install system dependencies
-        run: |
-          sudo apt update
-          # dot & graphviz dependencies
-          sudo apt install -y gnupg \
-              graphviz \
-              libgvc6
-      # We require protoc >= 3.20, but Ubuntu 22.04 - the OS that these Github
-      # Actions are running as of 2023.05.03 - doesn't have recent versions
-      # of protoc in its package repository. To work around this, we vendor in
-      # protoc 3.20.3.
-      # We can remove the vendored protoc binary and this run step once Github
-      # Actions moves to a newer version of Ubunutu.
-      - name: Add vendored `protoc` to $PATH
-        run: |
-          echo "$PWD/vendor/protoc-26.1-linux-x86_64/bin" >> $GITHUB_PATH
-      # Combine hashes of the Python interpreter, requirements files, and today's
-      # date into a file whose hash will key the Python virtualenv.
-      - name: Create Python environment cache key
-        run: |
-          md5sum $(which python) > $GITHUB_WORKSPACE/python_cache_key.md5
-          md5sum lib/min-constraints-gen.txt >> $GITHUB_WORKSPACE/python_cache_key.md5
-          md5sum lib/test-requirements.txt >> $GITHUB_WORKSPACE/python_cache_key.md5
-          md5sum lib/setup.py >> $GITHUB_WORKSPACE/python_cache_key.md5
-          md5sum Makefile >> $GITHUB_WORKSPACE/python_cache_key.md5
-          date +%F >> $GITHUB_WORKSPACE/python_cache_key.md5
-      - name: Restore virtualenv from cache
-        id: cache-virtualenv
-        uses: actions/cache@v4
-        with:
-          path: venv
-          key: v1-python-venv-min-${{ hashFiles('**/python_cache_key.md5') }}
-      - name: Create Virtual Env
-        run: |
-          python -m venv venv
-          source venv/bin/activate
-          pip install --upgrade pip
-          pip install uv
-          deactivate
-      - name: Activate virtualenv
-        run: echo 'source venv/bin/activate' >> $HOME/.bash_profile
-      - name: Install deps
-        run: make python-init-test-min-deps
-=======
       - name: Setup virtual env
         uses: ./.github/actions/make_init
       - name: Install min dependencies (force reinstall)
         run: uv pip install -r lib/min-constraints-gen.txt --force-reinstall
->>>>>>> 7e43ee04
       - name: Generate Protobufs
         run: make protobuf
       - name: Make local modules visible
