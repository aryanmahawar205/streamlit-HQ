--- conflicted
+++ resolved
@@ -93,12 +93,8 @@
         # TODO(willhuang1997): This needs to be changed to False
         on_select: bool | str | WidgetCallback = None,
         **kwargs: Any,
-<<<<<<< HEAD
         # What we return will be an json dictionary and will need to fix this type after
     ) -> Union["DeltaGenerator", Dict]:
-=======
-    ) -> DeltaGenerator:
->>>>>>> afafd310
         """Display an interactive Plotly chart.
 
         Plotly is a charting library for Python. The arguments to this function
