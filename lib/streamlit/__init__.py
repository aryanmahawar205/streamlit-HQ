# Copyright (c) Streamlit Inc. (2018-2022) Snowflake Inc. (2022-2024)
#
# Licensed under the Apache License, Version 2.0 (the "License");
# you may not use this file except in compliance with the License.
# You may obtain a copy of the License at
#
#     http://www.apache.org/licenses/LICENSE-2.0
#
# Unless required by applicable law or agreed to in writing, software
# distributed under the License is distributed on an "AS IS" BASIS,
# WITHOUT WARRANTIES OR CONDITIONS OF ANY KIND, either express or implied.
# See the License for the specific language governing permissions and
# limitations under the License.

# isort: skip_file

"""Streamlit.

How to use Streamlit in 3 seconds:

    1. Write an app
    >>> import streamlit as st
    >>> st.write(anything_you_want)

    2. Run your app
    $ streamlit run my_script.py

    3. Use your app
    A new tab will open on your browser. That's your Streamlit app!

    4. Modify your code, save it, and watch changes live on your browser.

Take a look at the other commands in this module to find out what else
Streamlit can do:

    >>> dir(streamlit)

Or try running our "Hello World":

    $ streamlit hello

For more detailed info, see https://docs.streamlit.io.
"""

# IMPORTANT: Prefix with an underscore anything that the user shouldn't see.


import os as _os

# Set Matplotlib backend to avoid a crash.
# The default Matplotlib backend crashes Python on OSX when run on a thread
# that's not the main thread, so here we set a safer backend as a fix.
# This fix is OS-independent. We didn't see a good reason to make this
# Mac-only. Consistency within Streamlit seemed more important.
# IMPORTANT: This needs to run on top of all imports before any other
# import of matplotlib could happen.
_os.environ["MPLBACKEND"] = "Agg"


# Must be at the top, to avoid circular dependency.
from streamlit import logger as _logger
from streamlit import config as _config
from streamlit.deprecation_util import deprecate_func_name as _deprecate_func_name
from streamlit.version import STREAMLIT_VERSION_STRING as _STREAMLIT_VERSION_STRING

# Give the package a version.
__version__ = _STREAMLIT_VERSION_STRING

from streamlit.delta_generator import DeltaGenerator as _DeltaGenerator
from streamlit.proto.RootContainer_pb2 import RootContainer as _RootContainer
from streamlit.runtime.caching import (
    cache_resource as _cache_resource,
    cache_data as _cache_data,
    experimental_singleton as _experimental_singleton,
    experimental_memo as _experimental_memo,
)
from streamlit.runtime.connection_factory import (
    connection_factory as _connection,
)
from streamlit.runtime.metrics_util import gather_metrics as _gather_metrics
from streamlit.runtime.secrets import secrets_singleton as _secrets_singleton
from streamlit.runtime.state import (
    SessionStateProxy as _SessionStateProxy,
    QueryParamsProxy as _QueryParamsProxy,
)
from streamlit.user_info import UserInfoProxy as _UserInfoProxy
from streamlit.commands.experimental_query_params import (
    get_query_params as _get_query_params,
    set_query_params as _set_query_params,
)

# Modules that the user should have access to. These are imported with "as"
# syntax pass mypy checking with implicit_reexport disabled.

import streamlit.column_config as _column_config
from streamlit.echo import echo as echo
from streamlit.runtime.legacy_caching import cache as _cache
from streamlit.elements.spinner import spinner as spinner
from streamlit.commands.page_config import set_page_config as set_page_config
from streamlit.commands.execution_control import (
    stop as stop,
    rerun as rerun,
    experimental_rerun as _experimental_rerun,
    switch_page as switch_page,
)

# We add the metrics tracking for caching here,
# since the actual cache function calls itself recursively
cache = _gather_metrics("cache", _cache)


def _update_logger() -> None:
    _logger.set_log_level(_config.get_option("logger.level").upper())
    _logger.update_formatter()
    _logger.init_tornado_logs()


# Make this file only depend on config option in an asynchronous manner. This
# avoids a race condition when another file (such as a test file) tries to pass
# in an alternative config.
_config.on_config_parsed(_update_logger, True)


_main = _DeltaGenerator(root_container=_RootContainer.MAIN)
sidebar = _DeltaGenerator(root_container=_RootContainer.SIDEBAR, parent=_main)
_event = _DeltaGenerator(root_container=_RootContainer.EVENT, parent=_main)
_bottom = _DeltaGenerator(root_container=_RootContainer.BOTTOM, parent=_main)

secrets = _secrets_singleton

# DeltaGenerator methods:

altair_chart = _main.altair_chart
area_chart = _main.area_chart
audio = _main.audio
balloons = _main.balloons
bar_chart = _main.bar_chart
bokeh_chart = _main.bokeh_chart
button = _main.button
caption = _main.caption
camera_input = _main.camera_input
chat_message = _main.chat_message
chat_input = _main.chat_input
checkbox = _main.checkbox
code = _main.code
columns = _main.columns
tabs = _main.tabs
container = _main.container
dataframe = _main.dataframe
data_editor = _main.data_editor
date_input = _main.date_input
divider = _main.divider
download_button = _main.download_button
expander = _main.expander
pydeck_chart = _main.pydeck_chart
empty = _main.empty
error = _main.error
exception = _main.exception
file_uploader = _main.file_uploader
form = _main.form
form_submit_button = _main.form_submit_button
graphviz_chart = _main.graphviz_chart
header = _main.header
help = _main.help
image = _main.image
info = _main.info
json = _main.json
latex = _main.latex
line_chart = _main.line_chart
link_button = _main.link_button
map = _main.map
markdown = _main.markdown
metric = _main.metric
multiselect = _main.multiselect
number_input = _main.number_input
page_link = _main.page_link
plotly_chart = _main.plotly_chart
<<<<<<< HEAD
plotly_chart_widget = _main.plotly_chart_widget
=======
popover = _main.popover
>>>>>>> c6ba9619
progress = _main.progress
pyplot = _main.pyplot
radio = _main.radio
scatter_chart = _main.scatter_chart
selectbox = _main.selectbox
select_slider = _main.select_slider
slider = _main.slider
snow = _main.snow
subheader = _main.subheader
success = _main.success
table = _main.table
text = _main.text
text_area = _main.text_area
text_input = _main.text_input
toggle = _main.toggle
time_input = _main.time_input
title = _main.title
vega_lite_chart = _main.vega_lite_chart
video = _main.video
warning = _main.warning
write = _main.write
write_stream = _main.write_stream
color_picker = _main.color_picker
status = _main.status

# Events - Note: these methods cannot be called directly on sidebar (ex: st.sidebar.toast)
toast = _event.toast

# Config
get_option = _config.get_option
# We add the metrics tracking here, since importing
# gather_metrics in config causes a circular dependency
set_option = _gather_metrics("set_option", _config.set_user_option)

# Session State
session_state = _SessionStateProxy()

query_params = _QueryParamsProxy()

# Caching
cache_data = _cache_data
cache_resource = _cache_resource

# Namespaces
column_config = _column_config

# Connection
connection = _connection

# Experimental APIs
experimental_user = _UserInfoProxy()
experimental_singleton = _experimental_singleton
experimental_memo = _experimental_memo

_EXPERIMENTAL_QUERY_PARAMS_DEPRECATE_MSG = "Refer to our [docs page](https://docs.streamlit.io/library/api-reference/utilities/st.query_params) for more information."

experimental_get_query_params = _deprecate_func_name(
    _get_query_params,
    "experimental_get_query_params",
    "2024-04-11",
    _EXPERIMENTAL_QUERY_PARAMS_DEPRECATE_MSG,
    name_override="query_params",
)
experimental_set_query_params = _deprecate_func_name(
    _set_query_params,
    "experimental_set_query_params",
    "2024-04-11",
    _EXPERIMENTAL_QUERY_PARAMS_DEPRECATE_MSG,
    name_override="query_params",
)
experimental_rerun = _experimental_rerun
experimental_data_editor = _main.experimental_data_editor
experimental_connection = _deprecate_func_name(
    connection, "experimental_connection", "2024-04-01", name_override="connection"
)<|MERGE_RESOLUTION|>--- conflicted
+++ resolved
@@ -175,11 +175,7 @@
 number_input = _main.number_input
 page_link = _main.page_link
 plotly_chart = _main.plotly_chart
-<<<<<<< HEAD
-plotly_chart_widget = _main.plotly_chart_widget
-=======
 popover = _main.popover
->>>>>>> c6ba9619
 progress = _main.progress
 pyplot = _main.pyplot
 radio = _main.radio
