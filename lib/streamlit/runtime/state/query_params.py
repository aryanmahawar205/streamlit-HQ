--- conflicted
+++ resolved
@@ -66,31 +66,8 @@
     def get_all(self, key: str) -> List[str]:
         if key not in self._query_params:
             return []
-<<<<<<< HEAD
-        query_params = self._query_params[key]
-        return query_params if isinstance(query_params, list) else [query_params]
-
-    def __getattr__(self, key: str) -> str:
-        try:
-            return self[key]
-        except KeyError:
-            raise AttributeError(_missing_key_error_message(key))
-
-    def __setattr__(self, key: str, value: Union[str, List[str]]) -> None:
-        try:
-            self[key] = value
-        except KeyError:
-            raise AttributeError(_missing_key_error_message(key))
-
-    def __delattr__(self, key: str) -> None:
-        try:
-            del self[key]
-        except KeyError:
-            raise AttributeError(_missing_key_error_message(key))
-=======
         value = self._query_params[key]
         return value if isinstance(value, list) else [value]
->>>>>>> 7bce5419
 
     def __len__(self) -> int:
         return len(self._query_params)
