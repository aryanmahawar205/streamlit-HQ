# Copyright (c) Streamlit Inc. (2018-2022) Snowflake Inc. (2022)
#
# Licensed under the Apache License, Version 2.0 (the "License");
# you may not use this file except in compliance with the License.
# You may obtain a copy of the License at
#
#     http://www.apache.org/licenses/LICENSE-2.0
#
# Unless required by applicable law or agreed to in writing, software
# distributed under the License is distributed on an "AS IS" BASIS,
# WITHOUT WARRANTIES OR CONDITIONS OF ANY KIND, either express or implied.
# See the License for the specific language governing permissions and
# limitations under the License.

import collections
import contextvars
import threading
from dataclasses import dataclass, field
<<<<<<< HEAD
from typing import Callable, Counter, Dict, List, Optional, Set
from urllib import parse
=======
from typing import Callable, Counter, Dict, List, Optional, Set, Tuple
>>>>>>> dfc3172a

from typing_extensions import Final, TypeAlias

from streamlit import runtime
from streamlit.errors import StreamlitAPIException
from streamlit.logger import get_logger
from streamlit.proto.ForwardMsg_pb2 import ForwardMsg
from streamlit.proto.PageProfile_pb2 import Command
from streamlit.runtime.scriptrunner.script_requests import ScriptRequests
from streamlit.runtime.state import SafeSessionState
from streamlit.runtime.uploaded_file_manager import UploadedFileManager

LOGGER: Final = get_logger(__name__)

UserInfo: TypeAlias = Dict[str, Optional[str]]


# The dg_stack tracks the currently active DeltaGenerator, and is pushed to when
# a DeltaGenerator is entered via a `with` block. This is implemented as a ContextVar
# so that different threads or async tasks can have their own stacks.
dg_stack: contextvars.ContextVar[
    Tuple["streamlit.delta_generator.DeltaGenerator", ...]
] = contextvars.ContextVar("dg_stack", default=tuple())


@dataclass
class ScriptRunContext:
    """A context object that contains data for a "script run" - that is,
    data that's scoped to a single ScriptRunner execution (and therefore also
    scoped to a single connected "session").

    ScriptRunContext is used internally by virtually every `st.foo()` function.
    It is accessed only from the script thread that's created by ScriptRunner,
    or from app-created helper threads that have been "attached" to the
    ScriptRunContext via `add_script_run_ctx`.

    Streamlit code typically retrieves the active ScriptRunContext via the
    `get_script_run_ctx` function.
    """

    session_id: str
    _enqueue: Callable[[ForwardMsg], None]
    query_string: str
    session_state: SafeSessionState
    uploaded_file_mgr: UploadedFileManager
    page_script_hash: str
    user_info: UserInfo

    gather_usage_stats: bool = False
    command_tracking_deactivated: bool = False
    tracked_commands: List[Command] = field(default_factory=list)
    tracked_commands_counter: Counter[str] = field(default_factory=collections.Counter)
    _set_page_config_allowed: bool = True
    _has_script_started: bool = False
    widget_ids_this_run: Set[str] = field(default_factory=set)
    widget_user_keys_this_run: Set[str] = field(default_factory=set)
    form_ids_this_run: Set[str] = field(default_factory=set)
    cursors: Dict[int, "streamlit.cursor.RunningCursor"] = field(default_factory=dict)
    script_requests: Optional[ScriptRequests] = None

    def reset(self, query_string: str = "", page_script_hash: str = "") -> None:
        self.cursors = {}
        self.widget_ids_this_run = set()
        self.widget_user_keys_this_run = set()
        self.form_ids_this_run = set()
        self.query_string = query_string
        self.page_script_hash = page_script_hash
        # Permit set_page_config when the ScriptRunContext is reused on a rerun
        self._set_page_config_allowed = True
        self._has_script_started = False
        self.command_tracking_deactivated: bool = False
        self.tracked_commands = []
        self.tracked_commands_counter = collections.Counter()

        parsed_query_params = parse.parse_qs(query_string, keep_blank_values=True)
        with self.session_state.query_params() as qp:
            qp.clear_with_no_forward_msg()
            for key, val in parsed_query_params.items():
                if len(val) == 0:
                    qp.set_with_no_forward_msg(key, val="")
                elif len(val) == 1:
                    qp.set_with_no_forward_msg(key, val=val[-1])
                else:
                    qp.set_with_no_forward_msg(key, val)

    def on_script_start(self) -> None:
        self._has_script_started = True

    def enqueue(self, msg: ForwardMsg) -> None:
        """Enqueue a ForwardMsg for this context's session."""
        if msg.HasField("page_config_changed") and not self._set_page_config_allowed:
            raise StreamlitAPIException(
                "`set_page_config()` can only be called once per app page, "
                + "and must be called as the first Streamlit command in your script.\n\n"
                + "For more information refer to the [docs]"
                + "(https://docs.streamlit.io/library/api-reference/utilities/st.set_page_config)."
            )

        # We want to disallow set_page config if one of the following occurs:
        # - set_page_config was called on this message
        # - The script has already started and a different st call occurs (a delta)
        if msg.HasField("page_config_changed") or (
            msg.HasField("delta") and self._has_script_started
        ):
            self._set_page_config_allowed = False

        # Pass the message up to our associated ScriptRunner.
        self._enqueue(msg)


SCRIPT_RUN_CONTEXT_ATTR_NAME: Final = "streamlit_script_run_ctx"


def add_script_run_ctx(
    thread: Optional[threading.Thread] = None, ctx: Optional[ScriptRunContext] = None
):
    """Adds the current ScriptRunContext to a newly-created thread.

    This should be called from this thread's parent thread,
    before the new thread starts.

    Parameters
    ----------
    thread : threading.Thread
        The thread to attach the current ScriptRunContext to.
    ctx : ScriptRunContext or None
        The ScriptRunContext to add, or None to use the current thread's
        ScriptRunContext.

    Returns
    -------
    threading.Thread
        The same thread that was passed in, for chaining.

    """
    if thread is None:
        thread = threading.current_thread()
    if ctx is None:
        ctx = get_script_run_ctx()
    if ctx is not None:
        setattr(thread, SCRIPT_RUN_CONTEXT_ATTR_NAME, ctx)
    return thread


def get_script_run_ctx(suppress_warning: bool = False) -> Optional[ScriptRunContext]:
    """
    Parameters
    ----------
    suppress_warning : bool
        If True, don't log a warning if there's no ScriptRunContext.
    Returns
    -------
    ScriptRunContext | None
        The current thread's ScriptRunContext, or None if it doesn't have one.

    """
    thread = threading.current_thread()
    ctx: Optional[ScriptRunContext] = getattr(
        thread, SCRIPT_RUN_CONTEXT_ATTR_NAME, None
    )
    if ctx is None and runtime.exists() and not suppress_warning:
        # Only warn about a missing ScriptRunContext if suppress_warning is False, and
        # we were started via `streamlit run`. Otherwise, the user is likely running a
        # script "bare", and doesn't need to be warned about streamlit
        # bits that are irrelevant when not connected to a session.
        LOGGER.warning("Thread '%s': missing ScriptRunContext", thread.name)

    return ctx


# Needed to avoid circular dependencies while running tests.
import streamlit<|MERGE_RESOLUTION|>--- conflicted
+++ resolved
@@ -16,12 +16,8 @@
 import contextvars
 import threading
 from dataclasses import dataclass, field
-<<<<<<< HEAD
-from typing import Callable, Counter, Dict, List, Optional, Set
+from typing import Callable, Counter, Dict, List, Optional, Set, Tuple
 from urllib import parse
-=======
-from typing import Callable, Counter, Dict, List, Optional, Set, Tuple
->>>>>>> dfc3172a
 
 from typing_extensions import Final, TypeAlias
 
