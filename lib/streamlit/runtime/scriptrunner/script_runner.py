--- conflicted
+++ resolved
@@ -299,11 +299,8 @@
             page_script_hash="",
             user_info=self._user_info,
             gather_usage_stats=bool(config.get_option("browser.gatherUsageStats")),
-<<<<<<< HEAD
+            fragment_storage=self._fragment_storage,
             yield_callback=self._maybe_handle_execution_control_request,
-=======
-            fragment_storage=self._fragment_storage,
->>>>>>> 766bc5ab
         )
         add_script_run_ctx(threading.current_thread(), ctx)
 
